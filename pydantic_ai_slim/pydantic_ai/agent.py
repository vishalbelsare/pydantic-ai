--- conflicted
+++ resolved
@@ -712,13 +712,9 @@
             end_strategy=self.end_strategy,
             output_schema=output_schema,
             output_validators=output_validators,
-<<<<<<< HEAD
-            function_tools=self._function_tools,
-            builtin_tools=self._builtin_tools,
-=======
             history_processors=self.history_processors,
             function_tools=run_function_tools,
->>>>>>> 473b2ce4
+            builtin_tools=self._builtin_tools,
             mcp_servers=self._mcp_servers,
             default_retries=self._default_retries,
             tracer=tracer,
