[build-system]
requires = ["hatchling", "uv-dynamic-versioning>=0.7.0"]
build-backend = "hatchling.build"

[tool.hatch.version]
source = "uv-dynamic-versioning"

[tool.uv-dynamic-versioning]
vcs = "git"
style = "pep440"
bump = true

[project]
name = "pydantic-ai-slim"
dynamic = ["version", "dependencies", "optional-dependencies"]
description = "Agent Framework / shim to use Pydantic with LLMs, slim package"
authors = [
  { name = "Samuel Colvin", email = "samuel@pydantic.dev" },
  { name = "Marcelo Trylesinski", email = "marcelotryle@gmail.com" },
  { name = "David Montague", email = "david@pydantic.dev" },
  { name = "Alex Hall", email = "alex@pydantic.dev" },
]
license = "MIT"
readme = "README.md"
classifiers = [
    "Development Status :: 4 - Beta",
    "Programming Language :: Python",
    "Programming Language :: Python :: 3",
    "Programming Language :: Python :: 3 :: Only",
    "Programming Language :: Python :: 3.9",
    "Programming Language :: Python :: 3.10",
    "Programming Language :: Python :: 3.11",
    "Programming Language :: Python :: 3.12",
    "Programming Language :: Python :: 3.13",
    "Intended Audience :: Developers",
    "Intended Audience :: Information Technology",
    "Intended Audience :: System Administrators",
    "License :: OSI Approved :: MIT License",
    "Operating System :: Unix",
    "Operating System :: POSIX :: Linux",
    "Environment :: Console",
    "Environment :: MacOS X",
    "Topic :: Software Development :: Libraries :: Python Modules",
    "Topic :: Internet",
]
requires-python = ">=3.9"

[tool.hatch.metadata.hooks.uv-dynamic-versioning]
dependencies = [
    "eval-type-backport>=0.2.0",
    "griffe>=1.3.2",
    "httpx>=0.27",
    "pydantic>=2.10",
    "pydantic-graph=={{ version }}",
    "exceptiongroup; python_version < '3.11'",
    "opentelemetry-api>=1.28.0",
    "typing-inspection>=0.4.0",
]

[tool.hatch.metadata.hooks.uv-dynamic-versioning.optional-dependencies]
# WARNING if you add optional groups, please update docs/install.md
logfire = ["logfire>=3.11.0"]
# Models
openai = ["openai>=1.76.0"]
cohere = ["cohere>=5.13.11; platform_system != 'Emscripten'"]
vertexai = ["google-auth>=2.36.0", "requests>=2.32.2"]
google = ["google-genai>=1.15.0"]
anthropic = ["anthropic>=0.52.0"]
<<<<<<< HEAD
groq = ["groq>=0.25.0"]
=======
groq = ["groq>=0.19.0"]
>>>>>>> 473b2ce4
mistral = ["mistralai>=1.2.5"]
bedrock = ["boto3>=1.37.24"]
# Tools
duckduckgo = ["duckduckgo-search>=7.0.0"]
tavily = ["tavily-python>=0.5.0"]
# CLI
cli = ["rich>=13", "prompt-toolkit>=3", "argcomplete>=3.5.0"]
# MCP
mcp = ["mcp>=1.9.4; python_version >= '3.10'"]
# Evals
evals = ["pydantic-evals=={{ version }}"]
# A2A
a2a = ["fasta2a=={{ version }}"]

[dependency-groups]
dev = [
    "anyio>=4.5.0",
    "asgi-lifespan>=2.1.0",
    "devtools>=0.12.2",
    "coverage[toml]>=7.6.2",
    "dirty-equals>=0.9.0",
    "inline-snapshot>=0.19.3",
    "pytest>=8.3.3",
    "pytest-examples>=0.0.14",
    "pytest-mock>=3.14.0",
    "pytest-pretty>=1.3.0",
    "pytest-recording>=0.13.2",
    "diff-cover>=9.2.0",
    "boto3-stubs[bedrock-runtime]",
    "strict-no-cover>=0.1.1",
    "pytest-xdist>=3.6.1",
]

[tool.hatch.metadata]
allow-direct-references = true

[project.scripts]
pai = "pydantic_ai._cli:cli_exit"  # TODO remove this when clai has been out for a while

[tool.hatch.build.targets.wheel]
packages = ["pydantic_ai"]

[tool.uv.sources]
pydantic-graph = { workspace = true }<|MERGE_RESOLUTION|>--- conflicted
+++ resolved
@@ -66,11 +66,7 @@
 vertexai = ["google-auth>=2.36.0", "requests>=2.32.2"]
 google = ["google-genai>=1.15.0"]
 anthropic = ["anthropic>=0.52.0"]
-<<<<<<< HEAD
 groq = ["groq>=0.25.0"]
-=======
-groq = ["groq>=0.19.0"]
->>>>>>> 473b2ce4
 mistral = ["mistralai>=1.2.5"]
 bedrock = ["boto3>=1.37.24"]
 # Tools
