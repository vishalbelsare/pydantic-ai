from __future__ import annotations as _annotations

from dataclasses import dataclass
from typing import Any, cast

import pytest
from inline_snapshot import snapshot
from pydantic import BaseModel, TypeAdapter
from pydantic_core import to_jsonable_python

from pydantic_ai.messages import ModelMessage, ModelResponse
from pydantic_ai.models import Model, ModelRequestParameters
from pydantic_ai.settings import ModelSettings

from ..conftest import try_import

with try_import() as imports_successful:
    import logfire
    from logfire.testing import CaptureLogfire

    from pydantic_evals.evaluators._run_evaluator import run_evaluator
    from pydantic_evals.evaluators.common import (
        Contains,
        Equals,
        EqualsExpected,
        HasMatchingSpan,
        IsInstance,
        LLMJudge,
        MaxDuration,
        Python,
    )
    from pydantic_evals.evaluators.context import EvaluatorContext
    from pydantic_evals.evaluators.evaluator import (
        EvaluationReason,
        EvaluationResult,
        Evaluator,
        EvaluatorFailure,
        EvaluatorOutput,
    )
    from pydantic_evals.evaluators.spec import EvaluatorSpec
    from pydantic_evals.otel._context_in_memory_span_exporter import context_subtree
    from pydantic_evals.otel.span_tree import SpanQuery, SpanTree

pytestmark = [pytest.mark.skipif(not imports_successful(), reason='pydantic-evals not installed'), pytest.mark.anyio]


class TaskInput(BaseModel):
    query: str


class TaskOutput(BaseModel):
    answer: str


class TaskMetadata(BaseModel):
    difficulty: str = 'easy'


@pytest.fixture
def test_context() -> EvaluatorContext[TaskInput, TaskOutput, TaskMetadata]:
    return EvaluatorContext[TaskInput, TaskOutput, TaskMetadata](
        name='test_case',
        inputs=TaskInput(query='What is 2+2?'),
        output=TaskOutput(answer='4'),
        expected_output=TaskOutput(answer='4'),
        metadata=TaskMetadata(difficulty='easy'),
        duration=0.1,
        _span_tree=SpanTree(),
        attributes={},
        metrics={},
    )


async def test_evaluator_spec_initialization():
    """Test initializing EvaluatorSpec."""
    # Simple form with just a name
    spec1 = EvaluatorSpec(name='MyEvaluator', arguments=None)
    assert spec1.name == 'MyEvaluator'
    assert spec1.args == ()
    assert spec1.kwargs == {}

    # Form with args - using a tuple with a single element containing a tuple
    args_tuple = cast(tuple[Any], (('arg1', 'arg2'),))
    spec2 = EvaluatorSpec(name='MyEvaluator', arguments=args_tuple)
    assert spec2.name == 'MyEvaluator'
    assert len(spec2.args) == 1
    assert spec2.args[0] == ('arg1', 'arg2')
    assert spec2.kwargs == {}

    # Form with kwargs
    spec3 = EvaluatorSpec(name='MyEvaluator', arguments={'key1': 'value1', 'key2': 'value2'})
    assert spec3.name == 'MyEvaluator'
    assert spec3.args == ()
    assert spec3.kwargs == {'key1': 'value1', 'key2': 'value2'}


async def test_evaluator_spec_serialization():
    """Test serializing EvaluatorSpec."""
    # Create a spec
    spec = EvaluatorSpec(name='MyEvaluator', arguments={'key1': 'value1'})

    adapter = TypeAdapter(EvaluatorSpec)
    assert adapter.dump_python(spec) == snapshot({'name': 'MyEvaluator', 'arguments': {'key1': 'value1'}})
    assert adapter.dump_python(spec, context={'use_short_form': True}) == snapshot({'MyEvaluator': {'key1': 'value1'}})

    # Test string serialization
    spec_simple = EvaluatorSpec(name='MyEvaluator', arguments=None)
    assert adapter.dump_python(spec_simple) == snapshot({'name': 'MyEvaluator', 'arguments': None})
    assert adapter.dump_python(spec_simple, context={'use_short_form': True}) == snapshot('MyEvaluator')

    # Test single arg serialization
    single_arg = cast(tuple[Any], ('value1',))
    spec_single_arg = EvaluatorSpec(name='MyEvaluator', arguments=single_arg)
    assert adapter.dump_python(spec_single_arg) == snapshot({'name': 'MyEvaluator', 'arguments': ('value1',)})
    assert adapter.dump_python(spec_single_arg, context={'use_short_form': True}) == snapshot({'MyEvaluator': 'value1'})


async def test_llm_judge_serialization():
    # Ensure models are serialized based on their system + name when used with LLMJudge

    class MyModel(Model):
        async def request(
            self,
            messages: list[ModelMessage],
            model_settings: ModelSettings | None,
            model_request_parameters: ModelRequestParameters,
        ) -> ModelResponse:
            raise NotImplementedError

        @property
        def model_name(self) -> str:
            return 'my-model'

        @property
        def system(self) -> str:
            return 'my-system'

    adapter = TypeAdapter(Evaluator)

    assert adapter.dump_python(LLMJudge(rubric='my rubric', model=MyModel())) == {
        'name': 'LLMJudge',
        'arguments': {'model': 'my-system:my-model', 'rubric': 'my rubric'},
    }


async def test_evaluator_call(test_context: EvaluatorContext[TaskInput, TaskOutput, TaskMetadata]):
    """Test calling an Evaluator."""

    @dataclass
    class ExampleEvaluator(Evaluator[TaskInput, TaskOutput, TaskMetadata]):
        """A test evaluator for testing purposes."""

        def evaluate(self, ctx: EvaluatorContext[TaskInput, TaskOutput, TaskMetadata]) -> EvaluatorOutput:
            assert ctx.inputs.query == 'What is 2+2?'
            assert ctx.output.answer == '4'
            assert ctx.expected_output and ctx.expected_output.answer == '4'
            assert ctx.metadata and ctx.metadata.difficulty == 'easy'
            return {'result': 'passed'}

    evaluator = ExampleEvaluator()
    results = await run_evaluator(evaluator, test_context)

    assert not isinstance(results, EvaluatorFailure)
    assert len(results) == 1
<<<<<<< HEAD
    first_result = results[0]
    assert isinstance(first_result, EvaluationResult)
    assert first_result.name == 'result'
    assert first_result.value == 'passed'
    assert first_result.reason is None
    assert first_result.source is evaluator
=======
    assert results[0].name == 'result'
    assert results[0].value == 'passed'
    assert results[0].reason is None
    assert results[0].source == EvaluatorSpec(name='ExampleEvaluator', arguments=None)
>>>>>>> d75fd42f


async def test_is_instance_evaluator():
    """Test the IsInstance evaluator."""
    # Create a context with the correct object typing for IsInstance
    object_context = EvaluatorContext[object, object, object](
        name='test_case',
        inputs=TaskInput(query='What is 2+2?'),
        output=TaskOutput(answer='4'),
        expected_output=None,
        metadata=None,
        duration=0.1,
        _span_tree=SpanTree(),
        attributes={},
        metrics={},
    )

    # Test with matching types
    evaluator = IsInstance(type_name='TaskOutput')
    result = evaluator.evaluate(object_context)
    assert isinstance(result, EvaluationReason)
    assert result.value is True

    # Test with non-matching types
    class DifferentOutput(BaseModel):
        different_field: str

    # Create a context with DifferentOutput
    diff_context = EvaluatorContext[object, object, object](
        name='mismatch_case',
        inputs=TaskInput(query='What is 2+2?'),
        output=DifferentOutput(different_field='not an answer'),
        expected_output=None,
        metadata=None,
        duration=0.1,
        _span_tree=SpanTree(),
        attributes={},
        metrics={},
    )

    result = evaluator.evaluate(diff_context)
    assert isinstance(result, EvaluationReason)
    assert result.value is False


async def test_custom_evaluator(test_context: EvaluatorContext[TaskInput, TaskOutput, TaskMetadata]):
    """Test a custom evaluator."""

    @dataclass
    class CustomEvaluator(Evaluator[TaskInput, TaskOutput, TaskMetadata]):
        def evaluate(self, ctx: EvaluatorContext[TaskInput, TaskOutput, TaskMetadata]) -> EvaluatorOutput:
            # Check if the answer is correct based on expected output
            is_correct = ctx.output.answer == ctx.expected_output.answer if ctx.expected_output else False

            # Use metadata if available
            difficulty = ctx.metadata.difficulty if ctx.metadata else 'unknown'

            return {
                'is_correct': is_correct,
                'difficulty': difficulty,
            }

    evaluator = CustomEvaluator()
    result = evaluator.evaluate(test_context)
    assert result == snapshot({'difficulty': 'easy', 'is_correct': True})


async def test_custom_evaluator_name(test_context: EvaluatorContext[TaskInput, TaskOutput, TaskMetadata]):
    @dataclass
    class CustomNameFieldEvaluator(Evaluator[TaskInput, TaskOutput, TaskMetadata]):
        result: int
        evaluation_name: str

        def evaluate(self, ctx: EvaluatorContext[TaskInput, TaskOutput, TaskMetadata]) -> EvaluatorOutput:
            return self.result

    evaluator = CustomNameFieldEvaluator(result=123, evaluation_name='abc')

    assert to_jsonable_python(await run_evaluator(evaluator, test_context)) == snapshot(
        [
            {
                'name': 'abc',
                'reason': None,
                'source': {'arguments': {'evaluation_name': 'abc', 'result': 123}, 'name': 'CustomNameFieldEvaluator'},
                'value': 123,
            }
        ]
    )

    @dataclass
    class CustomNamePropertyEvaluator(Evaluator[TaskInput, TaskOutput, TaskMetadata]):
        result: int
        my_name: str

        @property
        def evaluation_name(self) -> str:
            return f'hello {self.my_name}'

        def evaluate(self, ctx: EvaluatorContext[TaskInput, TaskOutput, TaskMetadata]) -> EvaluatorOutput:
            return self.result

    evaluator = CustomNamePropertyEvaluator(result=123, my_name='marcelo')

    assert to_jsonable_python(await run_evaluator(evaluator, test_context)) == snapshot(
        [
            {
                'name': 'hello marcelo',
                'reason': None,
                'source': {'arguments': {'my_name': 'marcelo', 'result': 123}, 'name': 'CustomNamePropertyEvaluator'},
                'value': 123,
            }
        ]
    )


async def test_evaluator_error_handling(test_context: EvaluatorContext[TaskInput, TaskOutput, TaskMetadata]):
    """Test error handling in evaluators."""

    @dataclass
    class FailingEvaluator(Evaluator[TaskInput, TaskOutput, TaskMetadata]):
        def evaluate(self, ctx: EvaluatorContext[TaskInput, TaskOutput, TaskMetadata]) -> EvaluatorOutput:
            raise ValueError('Simulated error')

    evaluator = FailingEvaluator()

    # When called directly, it should raise an error
    result = await run_evaluator(evaluator, test_context)
    assert result == [
        EvaluatorFailure(
            name='FailingEvaluator', error_message='ValueError: Simulated error', source=FailingEvaluator()
        )
    ]


async def test_evaluator_with_null_values():
    """Test evaluator with null expected_output and metadata."""

    @dataclass
    class NullValueEvaluator(Evaluator[TaskInput, TaskOutput, TaskMetadata]):
        def evaluate(self, ctx: EvaluatorContext[TaskInput, TaskOutput, TaskMetadata]) -> EvaluatorOutput:
            return {
                'has_expected_output': ctx.expected_output is not None,
                'has_metadata': ctx.metadata is not None,
            }

    evaluator = NullValueEvaluator()
    context = EvaluatorContext[TaskInput, TaskOutput, TaskMetadata](
        name=None,
        inputs=TaskInput(query='What is 2+2?'),
        output=TaskOutput(answer='4'),
        expected_output=None,
        metadata=None,
        duration=0.1,
        _span_tree=SpanTree(),
        attributes={},
        metrics={},
    )

    result = evaluator.evaluate(context)
    assert isinstance(result, dict)
    assert result['has_expected_output'] is False
    assert result['has_metadata'] is False


async def test_equals_evaluator(test_context: EvaluatorContext[TaskInput, TaskOutput, TaskMetadata]):
    """Test the equals evaluator."""
    # Test with matching value
    evaluator = Equals(value=TaskOutput(answer='4'))
    result = evaluator.evaluate(test_context)
    assert result is True

    # Test with non-matching value
    evaluator = Equals(value=TaskOutput(answer='5'))
    result = evaluator.evaluate(test_context)
    assert result is False

    # Test with completely different type
    evaluator = Equals(value='not a TaskOutput')
    result = evaluator.evaluate(test_context)
    assert result is False


async def test_equals_expected_evaluator(test_context: EvaluatorContext[TaskInput, TaskOutput, TaskMetadata]):
    """Test the equals_expected evaluator."""
    # Test with matching expected output (already set in test_context)
    evaluator = EqualsExpected()
    result = evaluator.evaluate(test_context)
    assert result is True

    # Test with non-matching expected output
    context_with_different_expected = EvaluatorContext[TaskInput, TaskOutput, TaskMetadata](
        name='test_case',
        inputs=TaskInput(query='What is 2+2?'),
        output=TaskOutput(answer='4'),
        expected_output=TaskOutput(answer='5'),  # Different expected output
        metadata=TaskMetadata(difficulty='easy'),
        duration=0.1,
        _span_tree=SpanTree(),
        attributes={},
        metrics={},
    )
    result = evaluator.evaluate(context_with_different_expected)
    assert result is False

    # Test with no expected output
    context_with_no_expected = EvaluatorContext[TaskInput, TaskOutput, TaskMetadata](
        name='test_case',
        inputs=TaskInput(query='What is 2+2?'),
        output=TaskOutput(answer='4'),
        expected_output=None,  # No expected output
        metadata=TaskMetadata(difficulty='easy'),
        duration=0.1,
        _span_tree=SpanTree(),
        attributes={},
        metrics={},
    )
    result = evaluator.evaluate(context_with_no_expected)
    assert result == {}  # Should return empty dict when no expected output


async def test_contains_evaluator():
    """Test the contains evaluator."""
    # Test with string output
    string_context = EvaluatorContext[object, str, object](
        name='string_test',
        inputs="What's in the box?",
        output='There is a cat in the box',
        expected_output=None,
        metadata=None,
        duration=0.1,
        _span_tree=SpanTree(),
        attributes={},
        metrics={},
    )

    # String contains - case sensitive
    evaluator = Contains(value='cat in the')
    assert evaluator.evaluate(string_context) == snapshot(EvaluationReason(value=True))

    # String doesn't contain
    evaluator = Contains(value='dog')
    assert evaluator.evaluate(string_context) == snapshot(
        EvaluationReason(
            value=False,
            reason="Output string 'There is a cat in the box' does not contain expected string 'dog'",
        )
    )

    # Very long strings don't get included in reason
    evaluator = Contains(value='a' * 1000)
    assert evaluator.evaluate(string_context) == snapshot(
        EvaluationReason(
            value=False,
            reason="Output string 'There is a cat in the box' does not contain expected string 'aaaaaaaaaaaaaaaaaaaaaaaaaaaaaaaaaaaaaaaaaaaaaaaaa...aaaaaaaaaaaaaaaaaaaaaaaaaaaaaaaaaaaaaaaaaaaaaaaaa'",
        )
    )

    # Case sensitivity
    evaluator = Contains(value='CAT', case_sensitive=True)
    assert evaluator.evaluate(string_context) == snapshot(
        EvaluationReason(
            value=False,
            reason="Output string 'There is a cat in the box' does not contain expected string 'CAT'",
        )
    )

    evaluator = Contains(value='CAT', case_sensitive=False)
    assert evaluator.evaluate(string_context) == snapshot(EvaluationReason(value=True))

    # Test with list output
    list_context = EvaluatorContext[object, list[int], object](
        name='list_test',
        inputs='List items',
        output=[1, 2, 3, 4, 5],
        expected_output=None,
        metadata=None,
        duration=0.1,
        _span_tree=SpanTree(),
        attributes={},
        metrics={},
    )

    # List contains
    evaluator = Contains(value=3)
    assert evaluator.evaluate(list_context) == snapshot(EvaluationReason(value=True))

    # List doesn't contain
    evaluator = Contains(value=6)
    assert evaluator.evaluate(list_context) == snapshot(
        EvaluationReason(value=False, reason='Output [1, 2, 3, 4, 5] does not contain provided value')
    )

    # Test with dict output
    dict_context = EvaluatorContext[object, dict[str, str], object](
        name='dict_test',
        inputs='Dict items',
        output={'key1': 'value1', 'key2': 'value2'},
        expected_output=None,
        metadata=None,
        duration=0.1,
        _span_tree=SpanTree(),
        attributes={},
        metrics={},
    )

    # Dict contains key
    evaluator = Contains(value='key1')
    assert evaluator.evaluate(dict_context) == snapshot(EvaluationReason(value=True))

    # Dict contains subset
    evaluator = Contains(value={'key1': 'value1'})
    assert evaluator.evaluate(dict_context) == snapshot(EvaluationReason(value=True))

    # Dict doesn't contain key-value pair
    evaluator = Contains(value={'key1': 'wrong_value'})
    assert evaluator.evaluate(dict_context) == snapshot(
        EvaluationReason(
            value=False,
            reason="Output dictionary has different value for key 'key1': 'value1' != 'wrong_value'",
        )
    )

    # Dict doesn't contain key
    evaluator = Contains(value='key3')
    assert evaluator.evaluate(dict_context) == snapshot(
        EvaluationReason(
            value=False,
            reason="Output {'key1': 'value1', 'key2': 'value2'} does not contain provided value as a key",
        )
    )

    # Very long keys are truncated
    evaluator = Contains(value={'key1' * 500: 'wrong_value'})
    assert evaluator.evaluate(dict_context) == snapshot(
        EvaluationReason(
            value=False,
            reason="Output dictionary does not contain expected key 'key1key1key1ke...y1key1key1key1'",
        )
    )

    evaluator = Contains(value={'key1': 'wrong_value_' * 500})
    assert evaluator.evaluate(dict_context) == snapshot(
        EvaluationReason(
            value=False,
            reason="Output dictionary has different value for key 'key1': 'value1' != 'wrong_value_wrong_value_wrong_value_wrong_value_w..._wrong_value_wrong_value_wrong_value_wrong_value_'",
        )
    )


async def test_max_duration_evaluator(test_context: EvaluatorContext[TaskInput, TaskOutput, TaskMetadata]):
    """Test the max_duration evaluator."""
    from datetime import timedelta

    # Test with duration under the maximum (using float seconds)
    evaluator = MaxDuration(seconds=0.2)  # test_context has duration=0.1
    result = evaluator.evaluate(test_context)
    assert result is True

    # Test with duration over the maximum
    evaluator = MaxDuration(seconds=0.05)
    result = evaluator.evaluate(test_context)
    assert result is False

    # Test with timedelta
    evaluator = MaxDuration(seconds=timedelta(milliseconds=200))
    result = evaluator.evaluate(test_context)
    assert result is True

    evaluator = MaxDuration(seconds=timedelta(milliseconds=50))
    result = evaluator.evaluate(test_context)
    assert result is False


async def test_span_query_evaluator(
    capfire: CaptureLogfire,
):
    """Test the span_query evaluator."""

    # Create a span tree with a known structure
    with context_subtree() as tree:
        with logfire.span('root_span'):
            with logfire.span('child_span', type='important'):
                pass

    # Create a context with this span tree
    context = EvaluatorContext[object, object, object](
        name='span_test',
        inputs=None,
        output=None,
        expected_output=None,
        metadata=None,
        duration=0.1,
        _span_tree=tree,
        attributes={},
        metrics={},
    )

    # Test positive case: query that matches
    query: SpanQuery = {'name_equals': 'child_span', 'has_attributes': {'type': 'important'}}
    evaluator = HasMatchingSpan(query=query)
    result = evaluator.evaluate(context)
    assert result is True

    # Test negative case: query that doesn't match
    query = {'name_equals': 'non_existent_span'}
    evaluator = HasMatchingSpan(query=query)
    result = evaluator.evaluate(context)
    assert result is False


async def test_python_evaluator(test_context: EvaluatorContext[TaskInput, TaskOutput, TaskMetadata]):
    """Test the python evaluator."""
    # Test with a simple condition
    evaluator = Python(expression="ctx.output.answer == '4'")
    assert evaluator.evaluate(test_context) == snapshot(True)

    # Test type sensitivity
    evaluator = Python(expression='ctx.output.answer == 4')
    assert evaluator.evaluate(test_context) == snapshot(False)

    # Test with a named condition
    evaluator = Python(expression="{'correct_answer': ctx.output.answer == '4'}")
    assert evaluator.evaluate(test_context) == snapshot({'correct_answer': True})

    # Test with a condition that returns false
    evaluator = Python(expression="ctx.output.answer == '5'")
    assert evaluator.evaluate(test_context) == snapshot(False)

    # Test with a condition that accesses context properties
    evaluator = Python(expression="ctx.output.answer == '4' and ctx.metadata.difficulty == 'easy'")
    assert evaluator.evaluate(test_context) == snapshot(True)

    # Test reason rendering for strings
    evaluator = Python(expression='ctx.output.answer')
    assert evaluator.evaluate(test_context) == snapshot('4')

    # Test with a condition that returns a dict
    evaluator = Python(
        expression="{'is_correct': ctx.output.answer == '4', 'is_easy': ctx.metadata.difficulty == 'easy'}"
    )
    assert evaluator.evaluate(test_context) == snapshot({'is_correct': True, 'is_easy': True})<|MERGE_RESOLUTION|>--- conflicted
+++ resolved
@@ -162,19 +162,12 @@
 
     assert not isinstance(results, EvaluatorFailure)
     assert len(results) == 1
-<<<<<<< HEAD
     first_result = results[0]
     assert isinstance(first_result, EvaluationResult)
     assert first_result.name == 'result'
     assert first_result.value == 'passed'
     assert first_result.reason is None
-    assert first_result.source is evaluator
-=======
-    assert results[0].name == 'result'
-    assert results[0].value == 'passed'
-    assert results[0].reason is None
-    assert results[0].source == EvaluatorSpec(name='ExampleEvaluator', arguments=None)
->>>>>>> d75fd42f
+    assert first_result.source == EvaluatorSpec(name='ExampleEvaluator', arguments=None)
 
 
 async def test_is_instance_evaluator():
@@ -302,11 +295,9 @@
 
     # When called directly, it should raise an error
     result = await run_evaluator(evaluator, test_context)
-    assert result == [
-        EvaluatorFailure(
-            name='FailingEvaluator', error_message='ValueError: Simulated error', source=FailingEvaluator()
-        )
-    ]
+    assert result == EvaluatorFailure(
+        name='FailingEvaluator', error_message='ValueError: Simulated error', source=FailingEvaluator().as_spec()
+    )
 
 
 async def test_evaluator_with_null_values():
