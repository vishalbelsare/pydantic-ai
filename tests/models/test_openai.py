from __future__ import annotations as _annotations

import json
from collections.abc import Sequence
from dataclasses import dataclass, field
from datetime import datetime, timezone
from enum import Enum
from functools import cached_property
from typing import Annotated, Any, Callable, Literal, Union, cast

import httpx
import pytest
from inline_snapshot import snapshot
from pydantic import BaseModel, Discriminator, Field, Tag
from typing_extensions import TypedDict

from pydantic_ai import Agent, ModelHTTPError, ModelRetry, UnexpectedModelBehavior
from pydantic_ai.builtin_tools import WebSearchTool
from pydantic_ai.messages import (
    AudioUrl,
    BinaryContent,
    DocumentUrl,
    ImageUrl,
    ModelRequest,
    ModelResponse,
    RetryPromptPart,
    SystemPromptPart,
    TextPart,
    ToolCallPart,
    ToolReturnPart,
    UserPromptPart,
)
from pydantic_ai.models.gemini import GeminiModel
from pydantic_ai.profiles import ModelProfile
from pydantic_ai.profiles._json_schema import InlineDefsJsonSchemaTransformer
from pydantic_ai.profiles.openai import OpenAIModelProfile, openai_model_profile
from pydantic_ai.providers.google_gla import GoogleGLAProvider
from pydantic_ai.result import Usage
from pydantic_ai.settings import ModelSettings
from pydantic_ai.tools import ToolDefinition

from ..conftest import IsDatetime, IsNow, IsStr, raise_if_exception, try_import
from .mock_async_stream import MockAsyncStream

with try_import() as imports_successful:
    from openai import NOT_GIVEN, APIStatusError, AsyncOpenAI
    from openai.types import chat
    from openai.types.chat.chat_completion import Choice, ChoiceLogprobs
    from openai.types.chat.chat_completion_chunk import (
        Choice as ChunkChoice,
        ChoiceDelta,
        ChoiceDeltaToolCall,
        ChoiceDeltaToolCallFunction,
    )
    from openai.types.chat.chat_completion_message import ChatCompletionMessage
    from openai.types.chat.chat_completion_message_tool_call import Function
    from openai.types.chat.chat_completion_token_logprob import ChatCompletionTokenLogprob
    from openai.types.completion_usage import CompletionUsage, PromptTokensDetails

    from pydantic_ai.models.openai import (
        OpenAIModel,
        OpenAIModelSettings,
        OpenAISystemPromptRole,
    )
    from pydantic_ai.profiles.openai import OpenAIJsonSchemaTransformer
    from pydantic_ai.providers.openai import OpenAIProvider

    # note: we use Union here so that casting works with Python 3.9
    MockChatCompletion = Union[chat.ChatCompletion, Exception]
    MockChatCompletionChunk = Union[chat.ChatCompletionChunk, Exception]

pytestmark = [
    pytest.mark.skipif(not imports_successful(), reason='openai not installed'),
    pytest.mark.anyio,
]


def test_init():
    m = OpenAIModel('gpt-4o', provider=OpenAIProvider(api_key='foobar'))
    assert m.base_url == 'https://api.openai.com/v1/'
    assert m.client.api_key == 'foobar'
    assert m.model_name == 'gpt-4o'


@dataclass
class MockOpenAI:
    completions: MockChatCompletion | Sequence[MockChatCompletion] | None = None
    stream: Sequence[MockChatCompletionChunk] | Sequence[Sequence[MockChatCompletionChunk]] | None = None
    index: int = 0
    chat_completion_kwargs: list[dict[str, Any]] = field(default_factory=list)

    @cached_property
    def chat(self) -> Any:
        chat_completions = type('Completions', (), {'create': self.chat_completions_create})
        return type('Chat', (), {'completions': chat_completions})

    @classmethod
    def create_mock(cls, completions: MockChatCompletion | Sequence[MockChatCompletion]) -> AsyncOpenAI:
        return cast(AsyncOpenAI, cls(completions=completions))

    @classmethod
    def create_mock_stream(
        cls,
        stream: Sequence[MockChatCompletionChunk] | Sequence[Sequence[MockChatCompletionChunk]],
    ) -> AsyncOpenAI:
        return cast(AsyncOpenAI, cls(stream=stream))

    async def chat_completions_create(  # pragma: lax no cover
        self, *_args: Any, stream: bool = False, **kwargs: Any
    ) -> chat.ChatCompletion | MockAsyncStream[MockChatCompletionChunk]:
        self.chat_completion_kwargs.append({k: v for k, v in kwargs.items() if v is not NOT_GIVEN})

        if stream:
            assert self.stream is not None, 'you can only used `stream=True` if `stream` is provided'
            if isinstance(self.stream[0], Sequence):
                response = MockAsyncStream(iter(cast(list[MockChatCompletionChunk], self.stream[self.index])))
            else:
                response = MockAsyncStream(iter(cast(list[MockChatCompletionChunk], self.stream)))
        else:
            assert self.completions is not None, 'you can only used `stream=False` if `completions` are provided'
            if isinstance(self.completions, Sequence):
                raise_if_exception(self.completions[self.index])
                response = cast(chat.ChatCompletion, self.completions[self.index])
            else:
                raise_if_exception(self.completions)
                response = cast(chat.ChatCompletion, self.completions)
        self.index += 1
        return response


def get_mock_chat_completion_kwargs(async_open_ai: AsyncOpenAI) -> list[dict[str, Any]]:
    if isinstance(async_open_ai, MockOpenAI):
        return async_open_ai.chat_completion_kwargs
    else:  # pragma: no cover
        raise RuntimeError('Not a MockOpenAI instance')


def completion_message(
    message: ChatCompletionMessage, *, usage: CompletionUsage | None = None, logprobs: ChoiceLogprobs | None = None
) -> chat.ChatCompletion:
    choices = [Choice(finish_reason='stop', index=0, message=message)]
    if logprobs:
        choices = [Choice(finish_reason='stop', index=0, message=message, logprobs=logprobs)]
    return chat.ChatCompletion(
        id='123',
        choices=choices,
        created=1704067200,  # 2024-01-01
        model='gpt-4o-123',
        object='chat.completion',
        usage=usage,
    )


async def test_request_simple_success(allow_model_requests: None):
    c = completion_message(
        ChatCompletionMessage(content='world', role='assistant'),
    )
    mock_client = MockOpenAI.create_mock(c)
    m = OpenAIModel('gpt-4o', provider=OpenAIProvider(openai_client=mock_client))
    agent = Agent(m)

    result = await agent.run('hello')
    assert result.output == 'world'
    assert result.usage() == snapshot(Usage(requests=1))

    # reset the index so we get the same response again
    mock_client.index = 0  # type: ignore

    result = await agent.run('hello', message_history=result.new_messages())
    assert result.output == 'world'
    assert result.usage() == snapshot(Usage(requests=1))
    assert result.all_messages() == snapshot(
        [
            ModelRequest(parts=[UserPromptPart(content='hello', timestamp=IsNow(tz=timezone.utc))]),
            ModelResponse(
                parts=[TextPart(content='world')],
                usage=Usage(requests=1),
                model_name='gpt-4o-123',
                timestamp=datetime(2024, 1, 1, 0, 0, tzinfo=timezone.utc),
                vendor_id='123',
            ),
            ModelRequest(parts=[UserPromptPart(content='hello', timestamp=IsNow(tz=timezone.utc))]),
            ModelResponse(
                parts=[TextPart(content='world')],
                usage=Usage(requests=1),
                model_name='gpt-4o-123',
                timestamp=datetime(2024, 1, 1, 0, 0, tzinfo=timezone.utc),
                vendor_id='123',
            ),
        ]
    )
    assert get_mock_chat_completion_kwargs(mock_client) == [
        {
            'messages': [{'content': 'hello', 'role': 'user'}],
            'model': 'gpt-4o',
            'extra_headers': {'User-Agent': IsStr(regex=r'pydantic-ai\/.*')},
            'extra_body': None,
        },
        {
            'messages': [
                {'content': 'hello', 'role': 'user'},
                {'content': 'world', 'role': 'assistant'},
                {'content': 'hello', 'role': 'user'},
            ],
            'model': 'gpt-4o',
            'extra_headers': {'User-Agent': IsStr(regex=r'pydantic-ai\/.*')},
            'extra_body': None,
        },
    ]


async def test_request_simple_usage(allow_model_requests: None):
    c = completion_message(
        ChatCompletionMessage(content='world', role='assistant'),
        usage=CompletionUsage(completion_tokens=1, prompt_tokens=2, total_tokens=3),
    )
    mock_client = MockOpenAI.create_mock(c)
    m = OpenAIModel('gpt-4o', provider=OpenAIProvider(openai_client=mock_client))
    agent = Agent(m)

    result = await agent.run('Hello')
    assert result.output == 'world'
    assert result.usage() == snapshot(Usage(requests=1, request_tokens=2, response_tokens=1, total_tokens=3))


async def test_request_structured_response(allow_model_requests: None):
    c = completion_message(
        ChatCompletionMessage(
            content=None,
            role='assistant',
            tool_calls=[
                chat.ChatCompletionMessageToolCall(
                    id='123',
                    function=Function(arguments='{"response": [1, 2, 123]}', name='final_result'),
                    type='function',
                )
            ],
        )
    )
    mock_client = MockOpenAI.create_mock(c)
    m = OpenAIModel('gpt-4o', provider=OpenAIProvider(openai_client=mock_client))
    agent = Agent(m, output_type=list[int])

    result = await agent.run('Hello')
    assert result.output == [1, 2, 123]
    assert result.all_messages() == snapshot(
        [
            ModelRequest(parts=[UserPromptPart(content='Hello', timestamp=IsNow(tz=timezone.utc))]),
            ModelResponse(
                parts=[
                    ToolCallPart(
                        tool_name='final_result',
                        args='{"response": [1, 2, 123]}',
                        tool_call_id='123',
                    )
                ],
                usage=Usage(requests=1),
                model_name='gpt-4o-123',
                timestamp=datetime(2024, 1, 1, tzinfo=timezone.utc),
                vendor_id='123',
            ),
            ModelRequest(
                parts=[
                    ToolReturnPart(
                        tool_name='final_result',
                        content='Final result processed.',
                        tool_call_id='123',
                        timestamp=IsNow(tz=timezone.utc),
                    )
                ]
            ),
        ]
    )


async def test_request_tool_call(allow_model_requests: None):
    responses = [
        completion_message(
            ChatCompletionMessage(
                content=None,
                role='assistant',
                tool_calls=[
                    chat.ChatCompletionMessageToolCall(
                        id='1',
                        function=Function(arguments='{"loc_name": "San Fransisco"}', name='get_location'),
                        type='function',
                    )
                ],
            ),
            usage=CompletionUsage(
                completion_tokens=1,
                prompt_tokens=2,
                total_tokens=3,
                prompt_tokens_details=PromptTokensDetails(cached_tokens=1),
            ),
        ),
        completion_message(
            ChatCompletionMessage(
                content=None,
                role='assistant',
                tool_calls=[
                    chat.ChatCompletionMessageToolCall(
                        id='2',
                        function=Function(arguments='{"loc_name": "London"}', name='get_location'),
                        type='function',
                    )
                ],
            ),
            usage=CompletionUsage(
                completion_tokens=2,
                prompt_tokens=3,
                total_tokens=6,
                prompt_tokens_details=PromptTokensDetails(cached_tokens=2),
            ),
        ),
        completion_message(ChatCompletionMessage(content='final response', role='assistant')),
    ]
    mock_client = MockOpenAI.create_mock(responses)
    m = OpenAIModel('gpt-4o', provider=OpenAIProvider(openai_client=mock_client))
    agent = Agent(m, system_prompt='this is the system prompt')

    @agent.tool_plain
    async def get_location(loc_name: str) -> str:
        if loc_name == 'London':
            return json.dumps({'lat': 51, 'lng': 0})
        else:
            raise ModelRetry('Wrong location, please try again')

    result = await agent.run('Hello')
    assert result.output == 'final response'
    assert result.all_messages() == snapshot(
        [
            ModelRequest(
                parts=[
                    SystemPromptPart(content='this is the system prompt', timestamp=IsNow(tz=timezone.utc)),
                    UserPromptPart(content='Hello', timestamp=IsNow(tz=timezone.utc)),
                ]
            ),
            ModelResponse(
                parts=[
                    ToolCallPart(
                        tool_name='get_location',
                        args='{"loc_name": "San Fransisco"}',
                        tool_call_id='1',
                    )
                ],
                usage=Usage(
                    requests=1, request_tokens=2, response_tokens=1, total_tokens=3, details={'cached_tokens': 1}
                ),
                model_name='gpt-4o-123',
                timestamp=datetime(2024, 1, 1, tzinfo=timezone.utc),
                vendor_id='123',
            ),
            ModelRequest(
                parts=[
                    RetryPromptPart(
                        content='Wrong location, please try again',
                        tool_name='get_location',
                        tool_call_id='1',
                        timestamp=IsNow(tz=timezone.utc),
                    )
                ]
            ),
            ModelResponse(
                parts=[
                    ToolCallPart(
                        tool_name='get_location',
                        args='{"loc_name": "London"}',
                        tool_call_id='2',
                    )
                ],
                usage=Usage(
                    requests=1, request_tokens=3, response_tokens=2, total_tokens=6, details={'cached_tokens': 2}
                ),
                model_name='gpt-4o-123',
                timestamp=datetime(2024, 1, 1, tzinfo=timezone.utc),
                vendor_id='123',
            ),
            ModelRequest(
                parts=[
                    ToolReturnPart(
                        tool_name='get_location',
                        content='{"lat": 51, "lng": 0}',
                        tool_call_id='2',
                        timestamp=IsNow(tz=timezone.utc),
                    )
                ]
            ),
            ModelResponse(
                parts=[TextPart(content='final response')],
                usage=Usage(requests=1),
                model_name='gpt-4o-123',
                timestamp=datetime(2024, 1, 1, tzinfo=timezone.utc),
                vendor_id='123',
            ),
        ]
    )
    assert result.usage() == snapshot(
        Usage(
            requests=3,
            request_tokens=5,
            response_tokens=3,
            total_tokens=9,
            details={'cached_tokens': 3},
        )
    )


FinishReason = Literal['stop', 'length', 'tool_calls', 'content_filter', 'function_call']


def chunk(delta: list[ChoiceDelta], finish_reason: FinishReason | None = None) -> chat.ChatCompletionChunk:
    return chat.ChatCompletionChunk(
        id='x',
        choices=[
            ChunkChoice(index=index, delta=delta, finish_reason=finish_reason) for index, delta in enumerate(delta)
        ],
        created=1704067200,  # 2024-01-01
        model='gpt-4o',
        object='chat.completion.chunk',
        usage=CompletionUsage(completion_tokens=1, prompt_tokens=2, total_tokens=3),
    )


def text_chunk(text: str, finish_reason: FinishReason | None = None) -> chat.ChatCompletionChunk:
    return chunk([ChoiceDelta(content=text, role='assistant')], finish_reason=finish_reason)


async def test_stream_text(allow_model_requests: None):
    stream = [text_chunk('hello '), text_chunk('world'), chunk([])]
    mock_client = MockOpenAI.create_mock_stream(stream)
    m = OpenAIModel('gpt-4o', provider=OpenAIProvider(openai_client=mock_client))
    agent = Agent(m)

    async with agent.run_stream('') as result:
        assert not result.is_complete
        assert [c async for c in result.stream_text(debounce_by=None)] == snapshot(['hello ', 'hello world'])
        assert result.is_complete
        assert result.usage() == snapshot(Usage(requests=4, request_tokens=6, response_tokens=3, total_tokens=9))


async def test_stream_text_finish_reason(allow_model_requests: None):
    stream = [
        text_chunk('hello '),
        text_chunk('world'),
        text_chunk('.', finish_reason='stop'),
    ]
    mock_client = MockOpenAI.create_mock_stream(stream)
    m = OpenAIModel('gpt-4o', provider=OpenAIProvider(openai_client=mock_client))
    agent = Agent(m)

    async with agent.run_stream('') as result:
        assert not result.is_complete
        assert [c async for c in result.stream_text(debounce_by=None)] == snapshot(
            ['hello ', 'hello world', 'hello world.']
        )
        assert result.is_complete


def struc_chunk(
    tool_name: str | None, tool_arguments: str | None, finish_reason: FinishReason | None = None
) -> chat.ChatCompletionChunk:
    return chunk(
        [
            ChoiceDelta(
                tool_calls=[
                    ChoiceDeltaToolCall(
                        index=0, function=ChoiceDeltaToolCallFunction(name=tool_name, arguments=tool_arguments)
                    )
                ]
            ),
        ],
        finish_reason=finish_reason,
    )


class MyTypedDict(TypedDict, total=False):
    first: str
    second: str


async def test_stream_structured(allow_model_requests: None):
    stream = [
        chunk([ChoiceDelta()]),
        chunk([ChoiceDelta(tool_calls=[])]),
        chunk([ChoiceDelta(tool_calls=[ChoiceDeltaToolCall(index=0, function=None)])]),
        chunk([ChoiceDelta(tool_calls=[ChoiceDeltaToolCall(index=0, function=None)])]),
        struc_chunk('final_result', None),
        chunk([ChoiceDelta(tool_calls=[ChoiceDeltaToolCall(index=0, function=None)])]),
        struc_chunk(None, '{"first": "One'),
        struc_chunk(None, '", "second": "Two"'),
        struc_chunk(None, '}'),
        chunk([]),
    ]
    mock_client = MockOpenAI.create_mock_stream(stream)
    m = OpenAIModel('gpt-4o', provider=OpenAIProvider(openai_client=mock_client))
    agent = Agent(m, output_type=MyTypedDict)

    async with agent.run_stream('') as result:
        assert not result.is_complete
        assert [dict(c) async for c in result.stream(debounce_by=None)] == snapshot(
            [
                {},
                {'first': 'One'},
                {'first': 'One', 'second': 'Two'},
                {'first': 'One', 'second': 'Two'},
                {'first': 'One', 'second': 'Two'},
            ]
        )
        assert result.is_complete
        assert result.usage() == snapshot(Usage(requests=11, request_tokens=20, response_tokens=10, total_tokens=30))
        # double check usage matches stream count
        assert result.usage().response_tokens == len(stream)


async def test_stream_structured_finish_reason(allow_model_requests: None):
    stream = [
        struc_chunk('final_result', None),
        struc_chunk(None, '{"first": "One'),
        struc_chunk(None, '", "second": "Two"'),
        struc_chunk(None, '}'),
        struc_chunk(None, None, finish_reason='stop'),
    ]
    mock_client = MockOpenAI.create_mock_stream(stream)
    m = OpenAIModel('gpt-4o', provider=OpenAIProvider(openai_client=mock_client))
    agent = Agent(m, output_type=MyTypedDict)

    async with agent.run_stream('') as result:
        assert not result.is_complete
        assert [dict(c) async for c in result.stream(debounce_by=None)] == snapshot(
            [
                {'first': 'One'},
                {'first': 'One', 'second': 'Two'},
                {'first': 'One', 'second': 'Two'},
                {'first': 'One', 'second': 'Two'},
                {'first': 'One', 'second': 'Two'},
            ]
        )
        assert result.is_complete


async def test_no_content(allow_model_requests: None):
    stream = [chunk([ChoiceDelta()]), chunk([ChoiceDelta()])]
    mock_client = MockOpenAI.create_mock_stream(stream)
    m = OpenAIModel('gpt-4o', provider=OpenAIProvider(openai_client=mock_client))
    agent = Agent(m, output_type=MyTypedDict)

    with pytest.raises(UnexpectedModelBehavior, match='Received empty model response'):
        async with agent.run_stream(''):
            pass


async def test_no_delta(allow_model_requests: None):
    stream = [
        chunk([]),
        text_chunk('hello '),
        text_chunk('world'),
    ]
    mock_client = MockOpenAI.create_mock_stream(stream)
    m = OpenAIModel('gpt-4o', provider=OpenAIProvider(openai_client=mock_client))
    agent = Agent(m)

    async with agent.run_stream('') as result:
        assert not result.is_complete
        assert [c async for c in result.stream_text(debounce_by=None)] == snapshot(['hello ', 'hello world'])
        assert result.is_complete
        assert result.usage() == snapshot(Usage(requests=4, request_tokens=6, response_tokens=3, total_tokens=9))


@pytest.mark.parametrize('system_prompt_role', ['system', 'developer', 'user', None])
async def test_system_prompt_role(
    allow_model_requests: None, system_prompt_role: OpenAISystemPromptRole | None
) -> None:
    """Testing the system prompt role for OpenAI models is properly set / inferred."""

    c = completion_message(ChatCompletionMessage(content='world', role='assistant'))
    mock_client = MockOpenAI.create_mock(c)
    m = OpenAIModel('gpt-4o', system_prompt_role=system_prompt_role, provider=OpenAIProvider(openai_client=mock_client))
    assert m.system_prompt_role == system_prompt_role

    agent = Agent(m, system_prompt='some instructions')
    result = await agent.run('hello')
    assert result.output == 'world'

    assert get_mock_chat_completion_kwargs(mock_client) == [
        {
            'messages': [
                {'content': 'some instructions', 'role': system_prompt_role or 'system'},
                {'content': 'hello', 'role': 'user'},
            ],
            'model': 'gpt-4o',
            'extra_headers': {'User-Agent': IsStr(regex=r'pydantic-ai\/.*')},
            'extra_body': None,
        }
    ]


@pytest.mark.parametrize('system_prompt_role', ['system', 'developer'])
@pytest.mark.vcr
async def test_openai_o1_mini_system_role(
    allow_model_requests: None,
    system_prompt_role: Literal['system', 'developer'],
    openai_api_key: str,
) -> None:
    model = OpenAIModel(
        'o1-mini', provider=OpenAIProvider(api_key=openai_api_key), system_prompt_role=system_prompt_role
    )
    agent = Agent(model=model, system_prompt='You are a helpful assistant.')

    with pytest.raises(ModelHTTPError, match=r".*Unsupported value: 'messages\[0\]\.role' does not support.*"):
        await agent.run('Hello')


@pytest.mark.parametrize('parallel_tool_calls', [True, False])
async def test_parallel_tool_calls(allow_model_requests: None, parallel_tool_calls: bool) -> None:
    c = completion_message(
        ChatCompletionMessage(
            content=None,
            role='assistant',
            tool_calls=[
                chat.ChatCompletionMessageToolCall(
                    id='123',
                    function=Function(arguments='{"response": [1, 2, 3]}', name='final_result'),
                    type='function',
                )
            ],
        )
    )
    mock_client = MockOpenAI.create_mock(c)
    m = OpenAIModel('gpt-4o', provider=OpenAIProvider(openai_client=mock_client))
    agent = Agent(m, output_type=list[int], model_settings=ModelSettings(parallel_tool_calls=parallel_tool_calls))

    await agent.run('Hello')
    assert get_mock_chat_completion_kwargs(mock_client)[0]['parallel_tool_calls'] == parallel_tool_calls


async def test_image_url_input(allow_model_requests: None):
    c = completion_message(ChatCompletionMessage(content='world', role='assistant'))
    mock_client = MockOpenAI.create_mock(c)
    m = OpenAIModel('gpt-4o', provider=OpenAIProvider(openai_client=mock_client))
    agent = Agent(m)

    result = await agent.run(
        [
            'hello',
            ImageUrl(url='https://t3.ftcdn.net/jpg/00/85/79/92/360_F_85799278_0BBGV9OAdQDTLnKwAPBCcg1J7QtiieJY.jpg'),
        ]
    )
    assert result.output == 'world'
    assert get_mock_chat_completion_kwargs(mock_client) == snapshot(
        [
            {
                'model': 'gpt-4o',
                'messages': [
                    {
                        'role': 'user',
                        'content': [
                            {'text': 'hello', 'type': 'text'},
                            {
                                'image_url': {
                                    'url': 'https://t3.ftcdn.net/jpg/00/85/79/92/360_F_85799278_0BBGV9OAdQDTLnKwAPBCcg1J7QtiieJY.jpg'
                                },
                                'type': 'image_url',
                            },
                        ],
                    }
                ],
                'extra_headers': {'User-Agent': IsStr(regex=r'pydantic-ai\/.*')},
                'extra_body': None,
            }
        ]
    )


@pytest.mark.vcr()
async def test_openai_audio_url_input(allow_model_requests: None, openai_api_key: str):
    m = OpenAIModel('gpt-4o-audio-preview', provider=OpenAIProvider(api_key=openai_api_key))
    agent = Agent(m)

    result = await agent.run(['Hello', AudioUrl(url='https://cdn.openai.com/API/docs/audio/alloy.wav')])
    assert result.output == snapshot(
        'Yes, the phenomenon of the sun rising in the east and setting in the west is due to the rotation of the Earth. The Earth rotates on its axis from west to east, making the sun appear to rise on the eastern horizon and set in the west. This is a daily occurrence and has been a fundamental aspect of human observation and timekeeping throughout history.'
    )


@pytest.mark.vcr()
async def test_document_url_input(allow_model_requests: None, openai_api_key: str):
    m = OpenAIModel('gpt-4o', provider=OpenAIProvider(api_key=openai_api_key))
    agent = Agent(m)

    document_url = DocumentUrl(url='https://www.w3.org/WAI/ER/tests/xhtml/testfiles/resources/pdf/dummy.pdf')

    result = await agent.run(['What is the main content on this document?', document_url])
    assert result.output == snapshot('The document contains the text "Dummy PDF file" on its single page.')


@pytest.mark.vcr()
async def test_image_url_tool_response(allow_model_requests: None, openai_api_key: str):
    m = OpenAIModel('gpt-4o', provider=OpenAIProvider(api_key=openai_api_key))
    agent = Agent(m)

    @agent.tool_plain
    async def get_image() -> ImageUrl:
        return ImageUrl(url='https://t3.ftcdn.net/jpg/00/85/79/92/360_F_85799278_0BBGV9OAdQDTLnKwAPBCcg1J7QtiieJY.jpg')

    result = await agent.run(['What food is in the image you can get from the get_image tool?'])
    assert result.all_messages() == snapshot(
        [
            ModelRequest(
                parts=[
                    UserPromptPart(
                        content=['What food is in the image you can get from the get_image tool?'],
                        timestamp=IsDatetime(),
                    )
                ]
            ),
            ModelResponse(
                parts=[ToolCallPart(tool_name='get_image', args='{}', tool_call_id='call_4hrT4QP9jfojtK69vGiFCFjG')],
                usage=Usage(
                    requests=1,
                    request_tokens=46,
                    response_tokens=11,
                    total_tokens=57,
                    details={
                        'accepted_prediction_tokens': 0,
                        'audio_tokens': 0,
                        'reasoning_tokens': 0,
                        'rejected_prediction_tokens': 0,
                        'cached_tokens': 0,
                    },
                ),
                model_name='gpt-4o-2024-08-06',
                timestamp=IsDatetime(),
                vendor_id='chatcmpl-BRmTHlrARTzAHK1na9s80xDlQGYPX',
            ),
            ModelRequest(
                parts=[
                    ToolReturnPart(
                        tool_name='get_image',
                        content='See file bd38f5',
                        tool_call_id='call_4hrT4QP9jfojtK69vGiFCFjG',
                        timestamp=IsDatetime(),
                    ),
                    UserPromptPart(
                        content=[
                            'This is file bd38f5:',
                            ImageUrl(
                                url='https://t3.ftcdn.net/jpg/00/85/79/92/360_F_85799278_0BBGV9OAdQDTLnKwAPBCcg1J7QtiieJY.jpg'
                            ),
                        ],
                        timestamp=IsDatetime(),
                    ),
                ]
            ),
            ModelResponse(
                parts=[TextPart(content='The image shows a potato.')],
                usage=Usage(
                    requests=1,
                    request_tokens=503,
                    response_tokens=8,
                    total_tokens=511,
                    details={
                        'accepted_prediction_tokens': 0,
                        'audio_tokens': 0,
                        'reasoning_tokens': 0,
                        'rejected_prediction_tokens': 0,
                        'cached_tokens': 0,
                    },
                ),
                model_name='gpt-4o-2024-08-06',
                timestamp=IsDatetime(),
                vendor_id='chatcmpl-BRmTI0Y2zmkGw27kLarhsmiFQTGxR',
            ),
        ]
    )


@pytest.mark.vcr()
async def test_image_as_binary_content_tool_response(
    allow_model_requests: None, image_content: BinaryContent, openai_api_key: str
):
    m = OpenAIModel('gpt-4o', provider=OpenAIProvider(api_key=openai_api_key))
    agent = Agent(m)

    @agent.tool_plain
    async def get_image() -> BinaryContent:
        return image_content

    result = await agent.run(['What fruit is in the image you can get from the get_image tool?'])
    assert result.all_messages() == snapshot(
        [
            ModelRequest(
                parts=[
                    UserPromptPart(
                        content=['What fruit is in the image you can get from the get_image tool?'],
                        timestamp=IsDatetime(),
                    )
                ]
            ),
            ModelResponse(
                parts=[ToolCallPart(tool_name='get_image', args='{}', tool_call_id='call_Btn0GIzGr4ugNlLmkQghQUMY')],
                usage=Usage(
                    requests=1,
                    request_tokens=46,
                    response_tokens=11,
                    total_tokens=57,
                    details={
                        'accepted_prediction_tokens': 0,
                        'audio_tokens': 0,
                        'reasoning_tokens': 0,
                        'rejected_prediction_tokens': 0,
                        'cached_tokens': 0,
                    },
                ),
                model_name='gpt-4o-2024-08-06',
                timestamp=IsDatetime(),
                vendor_id='chatcmpl-BRlkLhPc87BdohVobEJJCGq3rUAG2',
            ),
            ModelRequest(
                parts=[
                    ToolReturnPart(
                        tool_name='get_image',
                        content='See file 1c8566',
                        tool_call_id='call_Btn0GIzGr4ugNlLmkQghQUMY',
                        timestamp=IsDatetime(),
                    ),
                    UserPromptPart(
                        content=[
                            'This is file 1c8566:',
                            image_content,
                        ],
                        timestamp=IsDatetime(),
                    ),
                ]
            ),
            ModelResponse(
                parts=[TextPart(content='The image shows a kiwi fruit.')],
                usage=Usage(
                    requests=1,
                    request_tokens=1185,
                    response_tokens=9,
                    total_tokens=1194,
                    details={
                        'accepted_prediction_tokens': 0,
                        'audio_tokens': 0,
                        'reasoning_tokens': 0,
                        'rejected_prediction_tokens': 0,
                        'cached_tokens': 0,
                    },
                ),
                model_name='gpt-4o-2024-08-06',
                timestamp=IsDatetime(),
                vendor_id='chatcmpl-BRlkORPA5rXMV3uzcOcgK4eQFKCVW',
            ),
        ]
    )


@pytest.mark.vcr()
async def test_image_as_binary_content_input(
    allow_model_requests: None, image_content: BinaryContent, openai_api_key: str
):
    m = OpenAIModel('gpt-4o', provider=OpenAIProvider(api_key=openai_api_key))
    agent = Agent(m)

    result = await agent.run(['What fruit is in the image?', image_content])
    assert result.output == snapshot('The fruit in the image is a kiwi.')


@pytest.mark.vcr()
async def test_audio_as_binary_content_input(
    allow_model_requests: None, audio_content: BinaryContent, openai_api_key: str
):
    m = OpenAIModel('gpt-4o-audio-preview', provider=OpenAIProvider(api_key=openai_api_key))
    agent = Agent(m)

    result = await agent.run(['Whose name is mentioned in the audio?', audio_content])
    assert result.output == snapshot('The name mentioned in the audio is Marcelo.')


@pytest.mark.vcr()
async def test_document_as_binary_content_input(
    allow_model_requests: None, document_content: BinaryContent, openai_api_key: str
):
    m = OpenAIModel('gpt-4o', provider=OpenAIProvider(api_key=openai_api_key))
    agent = Agent(m)

    result = await agent.run(['What is the main content on this document?', document_content])
    assert result.output == snapshot('The main content of the document is "Dummy PDF file."')


def test_model_status_error(allow_model_requests: None) -> None:
    mock_client = MockOpenAI.create_mock(
        APIStatusError(
            'test error',
            response=httpx.Response(status_code=500, request=httpx.Request('POST', 'https://example.com/v1')),
            body={'error': 'test error'},
        )
    )
    m = OpenAIModel('gpt-4o', provider=OpenAIProvider(openai_client=mock_client))
    agent = Agent(m)
    with pytest.raises(ModelHTTPError) as exc_info:
        agent.run_sync('hello')
    assert str(exc_info.value) == snapshot("status_code: 500, model_name: gpt-4o, body: {'error': 'test error'}")


@pytest.mark.vcr()
@pytest.mark.parametrize('model_name', ['o3-mini', 'gpt-4o-mini', 'gpt-4.5-preview'])
async def test_max_completion_tokens(allow_model_requests: None, model_name: str, openai_api_key: str):
    m = OpenAIModel(model_name, provider=OpenAIProvider(api_key=openai_api_key))
    agent = Agent(m, model_settings=ModelSettings(max_tokens=100))

    result = await agent.run('hello')
    assert result.output == IsStr()


@pytest.mark.vcr()
async def test_multiple_agent_tool_calls(allow_model_requests: None, gemini_api_key: str, openai_api_key: str):
    gemini_model = GeminiModel('gemini-2.0-flash-exp', provider=GoogleGLAProvider(api_key=gemini_api_key))
    openai_model = OpenAIModel('gpt-4o-mini', provider=OpenAIProvider(api_key=openai_api_key))

    agent = Agent(model=gemini_model)

    @agent.tool_plain
    async def get_capital(country: str) -> str:
        """Get the capital of a country.

        Args:
            country: The country name.
        """
        if country == 'France':
            return 'Paris'
        elif country == 'England':
            return 'London'
        else:
            raise ValueError(f'Country {country} not supported.')  # pragma: no cover

    result = await agent.run('What is the capital of France?')
    assert result.output == snapshot('The capital of France is Paris.\n')

    result = await agent.run(
        'What is the capital of England?', model=openai_model, message_history=result.all_messages()
    )
    assert result.output == snapshot('The capital of England is London.')


@pytest.mark.vcr()
async def test_extra_headers(allow_model_requests: None, openai_api_key: str):
    # This test doesn't do anything, it's just here to ensure that calls with `extra_headers` don't cause errors, including type.
    m = OpenAIModel('gpt-4o', provider=OpenAIProvider(api_key=openai_api_key))
    agent = Agent(m, model_settings=OpenAIModelSettings(extra_headers={'Extra-Header-Key': 'Extra-Header-Value'}))
    await agent.run('hello')


@pytest.mark.vcr()
async def test_user_id(allow_model_requests: None, openai_api_key: str):
    # This test doesn't do anything, it's just here to ensure that calls with `user` don't cause errors, including type.
    # Since we use VCR, creating tests with an `httpx.Transport` is not possible.
    m = OpenAIModel('gpt-4o', provider=OpenAIProvider(api_key=openai_api_key))
    agent = Agent(m, model_settings=OpenAIModelSettings(openai_user='user_id'))
    await agent.run('hello')


@dataclass
class MyDefaultDc:
    x: int = 1


class MyEnum(Enum):
    a = 'a'
    b = 'b'


@dataclass
class MyRecursiveDc:
    field: MyRecursiveDc | None
    my_enum: MyEnum = Field(description='my enum')


@dataclass
class MyDefaultRecursiveDc:
    field: MyDefaultRecursiveDc | None = None


class MyModel(BaseModel, extra='allow'):
    pass


def strict_compatible_tool(x: int) -> str:
    return str(x)  # pragma: no cover


def tool_with_default(x: int = 1) -> str:
    return f'{x}'  # pragma: no cover


def tool_with_recursion(x: MyRecursiveDc, y: MyDefaultRecursiveDc):
    return f'{x} {y}'  # pragma: no cover


def tool_with_additional_properties(x: MyModel) -> str:
    return f'{x}'  # pragma: no cover


def tool_with_kwargs(x: int, **kwargs: Any) -> str:
    return f'{x} {kwargs}'  # pragma: no cover


def tool_with_union(x: int | MyDefaultDc) -> str:
    return f'{x}'  # pragma: no cover


def tool_with_discriminated_union(
    x: Annotated[
        Annotated[int, Tag('int')] | Annotated[MyDefaultDc, Tag('MyDefaultDc')],
        Discriminator(lambda x: type(x).__name__),
    ],
) -> str:
    return f'{x}'  # pragma: no cover


def tool_with_lists(x: list[int], y: list[MyDefaultDc]) -> str:
    return f'{x} {y}'  # pragma: no cover


def tool_with_tuples(x: tuple[int], y: tuple[str] = ('abc',)) -> str:
    return f'{x} {y}'  # pragma: no cover


@pytest.mark.parametrize(
    'tool,tool_strict,expected_params,expected_strict',
    [
        (
            strict_compatible_tool,
            False,
            snapshot(
                {
                    'additionalProperties': False,
                    'properties': {'x': {'type': 'integer'}},
                    'required': ['x'],
                    'type': 'object',
                }
            ),
            snapshot(None),
        ),
        (
            strict_compatible_tool,
            None,
            snapshot(
                {
                    'additionalProperties': False,
                    'properties': {'x': {'type': 'integer'}},
                    'required': ['x'],
                    'type': 'object',
                }
            ),
            snapshot(True),
        ),
        (
            tool_with_recursion,
            None,
            snapshot(
                {
                    '$defs': {
                        'MyDefaultRecursiveDc': {
                            'properties': {
                                'field': {'anyOf': [{'$ref': '#/$defs/MyDefaultRecursiveDc'}, {'type': 'null'}]}
                            },
                            'type': 'object',
                        },
                        'MyEnum': {'enum': ['a', 'b'], 'type': 'string'},
                        'MyRecursiveDc': {
                            'properties': {
                                'field': {'anyOf': [{'$ref': '#/$defs/MyRecursiveDc'}, {'type': 'null'}]},
                                'my_enum': {'description': 'my enum', 'anyOf': [{'$ref': '#/$defs/MyEnum'}]},
                            },
                            'required': ['field', 'my_enum'],
                            'type': 'object',
                        },
                    },
                    'additionalProperties': False,
                    'properties': {
                        'x': {'$ref': '#/$defs/MyRecursiveDc'},
                        'y': {'$ref': '#/$defs/MyDefaultRecursiveDc'},
                    },
                    'required': ['x', 'y'],
                    'type': 'object',
                }
            ),
            snapshot(None),
        ),
        (
            tool_with_recursion,
            True,
            snapshot(
                {
                    '$defs': {
                        'MyDefaultRecursiveDc': {
                            'properties': {
                                'field': {'anyOf': [{'$ref': '#/$defs/MyDefaultRecursiveDc'}, {'type': 'null'}]}
                            },
                            'type': 'object',
                            'additionalProperties': False,
                            'required': ['field'],
                        },
                        'MyEnum': {'enum': ['a', 'b'], 'type': 'string'},
                        'MyRecursiveDc': {
                            'properties': {
                                'field': {'anyOf': [{'$ref': '#/$defs/MyRecursiveDc'}, {'type': 'null'}]},
                                'my_enum': {'description': 'my enum', 'anyOf': [{'$ref': '#/$defs/MyEnum'}]},
                            },
                            'type': 'object',
                            'additionalProperties': False,
                            'required': ['field', 'my_enum'],
                        },
                    },
                    'additionalProperties': False,
                    'properties': {
                        'x': {'$ref': '#/$defs/MyRecursiveDc'},
                        'y': {'$ref': '#/$defs/MyDefaultRecursiveDc'},
                    },
                    'required': ['x', 'y'],
                    'type': 'object',
                }
            ),
            snapshot(True),
        ),
        (
            tool_with_additional_properties,
            None,
            snapshot(
                {
                    'additionalProperties': True,
                    'properties': {},
                    'type': 'object',
                }
            ),
            snapshot(None),
        ),
        (
            tool_with_additional_properties,
            True,
            snapshot(
                {
                    'additionalProperties': False,
                    'properties': {},
                    'required': [],
                    'type': 'object',
                }
            ),
            snapshot(True),
        ),
        (
            tool_with_kwargs,
            None,
            snapshot(
                {
                    'properties': {'x': {'type': 'integer'}},
                    'required': ['x'],
                    'type': 'object',
                }
            ),
            snapshot(None),
        ),
        (
            tool_with_kwargs,
            True,
            snapshot(
                {
                    'additionalProperties': False,
                    'properties': {'x': {'type': 'integer'}},
                    'required': ['x'],
                    'type': 'object',
                }
            ),
            snapshot(True),
        ),
        (
            tool_with_union,
            None,
            snapshot(
                {
                    '$defs': {
                        'MyDefaultDc': {
                            'properties': {'x': {'type': 'integer'}},
                            'type': 'object',
                        }
                    },
                    'additionalProperties': False,
                    'properties': {'x': {'anyOf': [{'type': 'integer'}, {'$ref': '#/$defs/MyDefaultDc'}]}},
                    'required': ['x'],
                    'type': 'object',
                }
            ),
            snapshot(None),
        ),
        (
            tool_with_union,
            True,
            snapshot(
                {
                    '$defs': {
                        'MyDefaultDc': {
                            'properties': {'x': {'type': 'integer'}},
                            'required': ['x'],
                            'type': 'object',
                            'additionalProperties': False,
                        }
                    },
                    'additionalProperties': False,
                    'properties': {'x': {'anyOf': [{'type': 'integer'}, {'$ref': '#/$defs/MyDefaultDc'}]}},
                    'required': ['x'],
                    'type': 'object',
                }
            ),
            snapshot(True),
        ),
        (
            tool_with_discriminated_union,
            None,
            snapshot(
                {
                    '$defs': {
                        'MyDefaultDc': {
                            'properties': {'x': {'type': 'integer'}},
                            'type': 'object',
                        }
                    },
                    'additionalProperties': False,
                    'properties': {'x': {'oneOf': [{'type': 'integer'}, {'$ref': '#/$defs/MyDefaultDc'}]}},
                    'required': ['x'],
                    'type': 'object',
                }
            ),
            snapshot(None),
        ),
        (
            tool_with_discriminated_union,
            True,
            snapshot(
                {
                    '$defs': {
                        'MyDefaultDc': {
                            'properties': {'x': {'type': 'integer'}},
                            'required': ['x'],
                            'type': 'object',
                            'additionalProperties': False,
                        }
                    },
                    'additionalProperties': False,
                    'properties': {'x': {'anyOf': [{'type': 'integer'}, {'$ref': '#/$defs/MyDefaultDc'}]}},
                    'required': ['x'],
                    'type': 'object',
                }
            ),
            snapshot(True),
        ),
        (
            tool_with_lists,
            None,
            snapshot(
                {
                    '$defs': {
                        'MyDefaultDc': {
                            'properties': {'x': {'type': 'integer'}},
                            'type': 'object',
                        }
                    },
                    'additionalProperties': False,
                    'properties': {
                        'x': {'items': {'type': 'integer'}, 'type': 'array'},
                        'y': {'items': {'$ref': '#/$defs/MyDefaultDc'}, 'type': 'array'},
                    },
                    'required': ['x', 'y'],
                    'type': 'object',
                }
            ),
            snapshot(None),
        ),
        (
            tool_with_lists,
            True,
            snapshot(
                {
                    '$defs': {
                        'MyDefaultDc': {
                            'properties': {'x': {'type': 'integer'}},
                            'required': ['x'],
                            'type': 'object',
                            'additionalProperties': False,
                        }
                    },
                    'additionalProperties': False,
                    'properties': {
                        'x': {'items': {'type': 'integer'}, 'type': 'array'},
                        'y': {'items': {'$ref': '#/$defs/MyDefaultDc'}, 'type': 'array'},
                    },
                    'required': ['x', 'y'],
                    'type': 'object',
                }
            ),
            snapshot(True),
        ),
        (
            tool_with_tuples,
            None,
            snapshot(
                {
                    'additionalProperties': False,
                    'properties': {
                        'x': {'maxItems': 1, 'minItems': 1, 'prefixItems': [{'type': 'integer'}], 'type': 'array'},
                        'y': {
                            'maxItems': 1,
                            'minItems': 1,
                            'prefixItems': [{'type': 'string'}],
                            'type': 'array',
                        },
                    },
                    'required': ['x'],
                    'type': 'object',
                }
            ),
            snapshot(None),
        ),
        (
            tool_with_tuples,
            True,
            snapshot(
                {
                    'additionalProperties': False,
                    'properties': {
                        'x': {
                            'prefixItems': [{'type': 'integer'}],
                            'type': 'array',
                            'description': 'minItems=1, maxItems=1',
                        },
                        'y': {
                            'prefixItems': [{'type': 'string'}],
                            'type': 'array',
                            'description': 'minItems=1, maxItems=1',
                        },
                    },
                    'required': ['x', 'y'],
                    'type': 'object',
                }
            ),
            snapshot(True),
        ),
        # (tool, None, snapshot({}), snapshot({})),
        # (tool, True, snapshot({}), snapshot({})),
    ],
)
async def test_strict_mode_cannot_infer_strict(
    allow_model_requests: None,
    tool: Callable[..., Any],
    tool_strict: bool | None,
    expected_params: dict[str, Any],
    expected_strict: bool | None,
):
    """Test that strict mode settings are properly passed to OpenAI and respect precedence rules."""
    # Create a mock completion for testing
    c = completion_message(ChatCompletionMessage(content='world', role='assistant'))

    async def assert_strict(expected_strict: bool | None, profile: ModelProfile | None = None):
        mock_client = MockOpenAI.create_mock(c)
        m = OpenAIModel('gpt-4o', provider=OpenAIProvider(openai_client=mock_client), profile=profile)
        agent = Agent(m)

        agent.tool_plain(strict=tool_strict)(tool)

        await agent.run('hello')
        kwargs = get_mock_chat_completion_kwargs(mock_client)[0]
        assert 'tools' in kwargs, kwargs

        assert kwargs['tools'][0]['function']['parameters'] == expected_params
        actual_strict = kwargs['tools'][0]['function'].get('strict')
        assert actual_strict == expected_strict
        if actual_strict is None:
            # If strict is included, it should be non-None
            assert 'strict' not in kwargs['tools'][0]['function']

    await assert_strict(expected_strict)

    # If the model profile says strict is not supported, we never pass strict
    await assert_strict(
        None,
        profile=OpenAIModelProfile(openai_supports_strict_tool_definition=False).update(
            openai_model_profile('test-model')
        ),
    )


def test_strict_schema():
    class Apple(BaseModel):
        kind: Literal['apple'] = 'apple'

    class Banana(BaseModel):
        kind: Literal['banana'] = 'banana'

    class MyModel(BaseModel):
        # We have all these different crazy fields to achieve coverage
        my_recursive: MyModel | None = None
        my_patterns: dict[Annotated[str, Field(pattern='^my-pattern$')], str]
        my_tuple: tuple[int]
        my_list: list[float]
        my_discriminated_union: Annotated[Apple | Banana, Discriminator('kind')]

    assert OpenAIJsonSchemaTransformer(MyModel.model_json_schema(), strict=True).walk() == snapshot(
        {
            '$defs': {
                'Apple': {
                    'additionalProperties': False,
                    'properties': {'kind': {'const': 'apple', 'type': 'string'}},
                    'required': ['kind'],
                    'type': 'object',
                },
                'Banana': {
                    'additionalProperties': False,
                    'properties': {'kind': {'const': 'banana', 'type': 'string'}},
                    'required': ['kind'],
                    'type': 'object',
                },
                'MyModel': {
                    'additionalProperties': False,
                    'properties': {
                        'my_discriminated_union': {'anyOf': [{'$ref': '#/$defs/Apple'}, {'$ref': '#/$defs/Banana'}]},
                        'my_list': {'items': {'type': 'number'}, 'type': 'array'},
                        'my_patterns': {
                            'additionalProperties': False,
                            'description': "patternProperties={'^my-pattern$': {'type': 'string'}}",
                            'type': 'object',
                            'properties': {},
                            'required': [],
                        },
                        'my_recursive': {'anyOf': [{'$ref': '#'}, {'type': 'null'}]},
                        'my_tuple': {
                            'prefixItems': [{'type': 'integer'}],
                            'type': 'array',
                            'description': 'minItems=1, maxItems=1',
                        },
                    },
                    'required': ['my_recursive', 'my_patterns', 'my_tuple', 'my_list', 'my_discriminated_union'],
                    'type': 'object',
                },
            },
            'properties': {
                'my_recursive': {'anyOf': [{'$ref': '#'}, {'type': 'null'}]},
                'my_patterns': {
                    'type': 'object',
                    'description': "patternProperties={'^my-pattern$': {'type': 'string'}}",
                    'additionalProperties': False,
                    'properties': {},
                    'required': [],
                },
                'my_tuple': {
                    'prefixItems': [{'type': 'integer'}],
                    'type': 'array',
                    'description': 'minItems=1, maxItems=1',
                },
                'my_list': {'items': {'type': 'number'}, 'type': 'array'},
                'my_discriminated_union': {'anyOf': [{'$ref': '#/$defs/Apple'}, {'$ref': '#/$defs/Banana'}]},
            },
            'required': ['my_recursive', 'my_patterns', 'my_tuple', 'my_list', 'my_discriminated_union'],
            'type': 'object',
            'additionalProperties': False,
        }
    )


@pytest.mark.vcr()
async def test_openai_instructions(allow_model_requests: None, openai_api_key: str):
    m = OpenAIModel('gpt-4o', provider=OpenAIProvider(api_key=openai_api_key))
    agent = Agent(m, instructions='You are a helpful assistant.')

    result = await agent.run('What is the capital of France?')
    assert result.all_messages() == snapshot(
        [
            ModelRequest(
                parts=[UserPromptPart(content='What is the capital of France?', timestamp=IsDatetime())],
                instructions='You are a helpful assistant.',
            ),
            ModelResponse(
                parts=[TextPart(content='The capital of France is Paris.')],
                usage=Usage(
                    requests=1,
                    request_tokens=24,
                    response_tokens=8,
                    total_tokens=32,
                    details={
                        'accepted_prediction_tokens': 0,
                        'audio_tokens': 0,
                        'reasoning_tokens': 0,
                        'rejected_prediction_tokens': 0,
                        'cached_tokens': 0,
                    },
                ),
                model_name='gpt-4o-2024-08-06',
                timestamp=IsDatetime(),
                vendor_id='chatcmpl-BJjf61mLb9z5H45ClJzbx0UWKwjo1',
            ),
        ]
    )


@pytest.mark.vcr()
async def test_openai_model_without_system_prompt(allow_model_requests: None, openai_api_key: str):
    m = OpenAIModel('o3-mini', provider=OpenAIProvider(api_key=openai_api_key))
    agent = Agent(m, system_prompt='You are a potato.')
    result = await agent.run()
    assert result.output == snapshot(
        "That's right—I am a potato! A spud of many talents, here to help you out. How can this humble potato be of service today?"
    )


@pytest.mark.vcr()
async def test_openai_instructions_with_tool_calls_keep_instructions(allow_model_requests: None, openai_api_key: str):
    m = OpenAIModel('gpt-4.1-mini', provider=OpenAIProvider(api_key=openai_api_key))
    agent = Agent(m, instructions='You are a helpful assistant.')

    @agent.tool_plain
    async def get_temperature(city: str) -> float:
        return 20.0

    result = await agent.run('What is the temperature in Tokyo?')
    assert result.all_messages() == snapshot(
        [
            ModelRequest(
                parts=[UserPromptPart(content='What is the temperature in Tokyo?', timestamp=IsDatetime())],
                instructions='You are a helpful assistant.',
            ),
            ModelResponse(
                parts=[ToolCallPart(tool_name='get_temperature', args='{"city":"Tokyo"}', tool_call_id=IsStr())],
                usage=Usage(
                    requests=1,
                    request_tokens=50,
                    response_tokens=15,
                    total_tokens=65,
                    details={
                        'accepted_prediction_tokens': 0,
                        'audio_tokens': 0,
                        'reasoning_tokens': 0,
                        'rejected_prediction_tokens': 0,
                        'cached_tokens': 0,
                    },
                ),
                model_name='gpt-4.1-mini-2025-04-14',
                timestamp=IsDatetime(),
                vendor_id='chatcmpl-BMxEwRA0p0gJ52oKS7806KAlfMhqq',
            ),
            ModelRequest(
                parts=[
                    ToolReturnPart(
                        tool_name='get_temperature', content=20.0, tool_call_id=IsStr(), timestamp=IsDatetime()
                    )
                ],
                instructions='You are a helpful assistant.',
            ),
            ModelResponse(
                parts=[TextPart(content='The temperature in Tokyo is currently 20.0 degrees Celsius.')],
                usage=Usage(
                    requests=1,
                    request_tokens=75,
                    response_tokens=15,
                    total_tokens=90,
                    details={
                        'accepted_prediction_tokens': 0,
                        'audio_tokens': 0,
                        'reasoning_tokens': 0,
                        'rejected_prediction_tokens': 0,
                        'cached_tokens': 0,
                    },
                ),
                model_name='gpt-4.1-mini-2025-04-14',
                timestamp=IsDatetime(),
                vendor_id='chatcmpl-BMxEx6B8JEj6oDC45MOWKp0phg8UP',
            ),
        ]
    )


async def test_openai_instructions_with_logprobs(allow_model_requests: None):
    # Create a mock response with logprobs
    c = completion_message(
        ChatCompletionMessage(content='world', role='assistant'),
        logprobs=ChoiceLogprobs(
            content=[
                ChatCompletionTokenLogprob(
                    token='world', logprob=-0.6931, top_logprobs=[], bytes=[119, 111, 114, 108, 100]
                )
            ],
        ),
    )

    mock_client = MockOpenAI.create_mock(c)
    m = OpenAIModel(
        'gpt-4o',
        provider=OpenAIProvider(openai_client=mock_client),
    )
    agent = Agent(m, instructions='You are a helpful assistant.')
    result = await agent.run(
        'What is the capital of Minas Gerais?',
        model_settings=OpenAIModelSettings(openai_logprobs=True),
    )
    messages = result.all_messages()
    response = cast(Any, messages[1])
    assert response.vendor_details is not None
    assert response.vendor_details['logprobs'] == [
        {
            'token': 'world',
            'logprob': -0.6931,
            'bytes': [119, 111, 114, 108, 100],
            'top_logprobs': [],
        }
    ]


<<<<<<< HEAD
@pytest.mark.vcr()
async def test_openai_web_search_tool_model_not_supported(allow_model_requests: None, openai_api_key: str):
    m = OpenAIModel('gpt-4o', provider=OpenAIProvider(api_key=openai_api_key))
    agent = Agent(
        m, instructions='You are a helpful assistant.', builtin_tools=[WebSearchTool(search_context_size='low')]
    )

    with pytest.raises(ModelHTTPError, match='.*Web search options not supported with this model.*'):
        await agent.run('What day is today?')


@pytest.mark.vcr()
async def test_openai_web_search_tool(allow_model_requests: None, openai_api_key: str):
    m = OpenAIModel('gpt-4o-search-preview', provider=OpenAIProvider(api_key=openai_api_key))
    agent = Agent(
        m, instructions='You are a helpful assistant.', builtin_tools=[WebSearchTool(search_context_size='low')]
    )

    result = await agent.run('What day is today?')
    assert result.output == snapshot('May 14, 2025, 8:51:29 AM ')


@pytest.mark.vcr()
async def test_openai_web_search_tool_with_user_location(allow_model_requests: None, openai_api_key: str):
    m = OpenAIModel('gpt-4o-search-preview', provider=OpenAIProvider(api_key=openai_api_key))
    agent = Agent(
        m,
        instructions='You are a helpful assistant.',
        builtin_tools=[WebSearchTool(user_location={'city': 'Utrecht', 'country': 'NL'})],
    )

    result = await agent.run('What is the current temperature?')
    assert result.output == snapshot("""\
Het is momenteel zonnig in Utrecht met een temperatuur van 22°C.

## Weer voor Utrecht, Nederland:
Huidige omstandigheden: Zonnig, 72°F (22°C)

Dagvoorspelling:
* woensdag, mei 14: minimum: 48°F (9°C), maximum: 71°F (22°C), beschrijving: Afnemende bewolking
* donderdag, mei 15: minimum: 43°F (6°C), maximum: 67°F (20°C), beschrijving: Na een bewolkt begin keert de zon terug
* vrijdag, mei 16: minimum: 45°F (7°C), maximum: 64°F (18°C), beschrijving: Overwegend zonnig
* zaterdag, mei 17: minimum: 47°F (9°C), maximum: 68°F (20°C), beschrijving: Overwegend zonnig
* zondag, mei 18: minimum: 47°F (8°C), maximum: 68°F (20°C), beschrijving: Deels zonnig
* maandag, mei 19: minimum: 49°F (9°C), maximum: 70°F (21°C), beschrijving: Deels zonnig
* dinsdag, mei 20: minimum: 49°F (10°C), maximum: 72°F (22°C), beschrijving: Zonnig tot gedeeltelijk bewolkt
 \
""")
=======
def test_openai_model_profile():
    m = OpenAIModel('gpt-4o', provider=OpenAIProvider(api_key='foobar'))
    assert isinstance(m.profile, OpenAIModelProfile)


def test_openai_model_profile_custom():
    m = OpenAIModel(
        'gpt-4o',
        provider=OpenAIProvider(api_key='foobar'),
        profile=ModelProfile(json_schema_transformer=InlineDefsJsonSchemaTransformer),
    )
    assert isinstance(m.profile, ModelProfile)
    assert m.profile.json_schema_transformer is InlineDefsJsonSchemaTransformer

    m = OpenAIModel(
        'gpt-4o',
        provider=OpenAIProvider(api_key='foobar'),
        profile=OpenAIModelProfile(openai_supports_strict_tool_definition=False),
    )
    assert isinstance(m.profile, OpenAIModelProfile)
    assert m.profile.openai_supports_strict_tool_definition is False


def test_openai_model_profile_function():
    def model_profile(model_name: str) -> ModelProfile:
        return ModelProfile(json_schema_transformer=InlineDefsJsonSchemaTransformer if model_name == 'gpt-4o' else None)

    m = OpenAIModel('gpt-4o', provider=OpenAIProvider(api_key='foobar'), profile=model_profile)
    assert isinstance(m.profile, ModelProfile)
    assert m.profile.json_schema_transformer is InlineDefsJsonSchemaTransformer

    m = OpenAIModel('gpt-4o-mini', provider=OpenAIProvider(api_key='foobar'), profile=model_profile)
    assert isinstance(m.profile, ModelProfile)
    assert m.profile.json_schema_transformer is None


def test_openai_model_profile_from_provider():
    class CustomProvider(OpenAIProvider):
        def model_profile(self, model_name: str) -> ModelProfile:
            return ModelProfile(
                json_schema_transformer=InlineDefsJsonSchemaTransformer if model_name == 'gpt-4o' else None
            )

    m = OpenAIModel('gpt-4o', provider=CustomProvider(api_key='foobar'))
    assert isinstance(m.profile, ModelProfile)
    assert m.profile.json_schema_transformer is InlineDefsJsonSchemaTransformer

    m = OpenAIModel('gpt-4o-mini', provider=CustomProvider(api_key='foobar'))
    assert isinstance(m.profile, ModelProfile)
    assert m.profile.json_schema_transformer is None


def test_model_profile_strict_not_supported():
    my_tool = ToolDefinition(
        'my_tool',
        'This is my tool',
        {'type': 'object', 'title': 'Result', 'properties': {'spam': {'type': 'number'}}},
        strict=True,
    )

    m = OpenAIModel('gpt-4o', provider=OpenAIProvider(api_key='foobar'))
    tool_param = m._map_tool_definition(my_tool)  # type: ignore[reportPrivateUsage]

    assert tool_param == snapshot(
        {
            'type': 'function',
            'function': {
                'name': 'my_tool',
                'description': 'This is my tool',
                'parameters': {'type': 'object', 'title': 'Result', 'properties': {'spam': {'type': 'number'}}},
                'strict': True,
            },
        }
    )

    # Some models don't support strict tool definitions
    m = OpenAIModel(
        'gpt-4o',
        provider=OpenAIProvider(api_key='foobar'),
        profile=OpenAIModelProfile(openai_supports_strict_tool_definition=False).update(openai_model_profile('gpt-4o')),
    )
    tool_param = m._map_tool_definition(my_tool)  # type: ignore[reportPrivateUsage]

    assert tool_param == snapshot(
        {
            'type': 'function',
            'function': {
                'name': 'my_tool',
                'description': 'This is my tool',
                'parameters': {'type': 'object', 'title': 'Result', 'properties': {'spam': {'type': 'number'}}},
            },
        }
    )
>>>>>>> 7a7ca1ec
<|MERGE_RESOLUTION|>--- conflicted
+++ resolved
@@ -1614,7 +1614,6 @@
     ]
 
 
-<<<<<<< HEAD
 @pytest.mark.vcr()
 async def test_openai_web_search_tool_model_not_supported(allow_model_requests: None, openai_api_key: str):
     m = OpenAIModel('gpt-4o', provider=OpenAIProvider(api_key=openai_api_key))
@@ -1663,7 +1662,9 @@
 * dinsdag, mei 20: minimum: 49°F (10°C), maximum: 72°F (22°C), beschrijving: Zonnig tot gedeeltelijk bewolkt
  \
 """)
-=======
+
+
+@pytest.mark.vcr()
 def test_openai_model_profile():
     m = OpenAIModel('gpt-4o', provider=OpenAIProvider(api_key='foobar'))
     assert isinstance(m.profile, OpenAIModelProfile)
@@ -1756,5 +1757,4 @@
                 'parameters': {'type': 'object', 'title': 'Result', 'properties': {'spam': {'type': 'number'}}},
             },
         }
-    )
->>>>>>> 7a7ca1ec
+    )