import json
from dataclasses import replace
from typing import Any

import pytest
from inline_snapshot import snapshot
from pydantic import BaseModel
from typing_extensions import TypedDict

from pydantic_ai.agent import Agent
from pydantic_ai.builtin_tools import CodeExecutionTool, WebSearchTool
from pydantic_ai.exceptions import ModelHTTPError, ModelRetry
from pydantic_ai.messages import (
    BinaryContent,
    DocumentUrl,
    FinalResultEvent,
    ImageUrl,
    ModelRequest,
    ModelResponse,
    PartDeltaEvent,
    PartStartEvent,
    RetryPromptPart,
    TextPart,
    TextPartDelta,
    ToolCallPart,
    ToolReturnPart,
    UserPromptPart,
)
from pydantic_ai.output import NativeOutput, PromptedOutput, TextOutput, ToolOutput
from pydantic_ai.profiles.openai import openai_model_profile
from pydantic_ai.tools import ToolDefinition
from pydantic_ai.usage import RequestUsage

from ..conftest import IsDatetime, IsStr, TestEnv, try_import
from ..parts_from_messages import part_types_from_messages

with try_import() as imports_successful:
    from pydantic_ai.models.openai import OpenAIModelSettings, OpenAIResponsesModel, OpenAIResponsesModelSettings
    from pydantic_ai.providers.openai import OpenAIProvider

pytestmark = [
    pytest.mark.skipif(not imports_successful(), reason='openai not installed'),
    pytest.mark.anyio,
    pytest.mark.vcr,
]


def test_openai_responses_model(env: TestEnv):
    env.set('OPENAI_API_KEY', 'test')
    model = OpenAIResponsesModel('gpt-4o')
    assert model.model_name == 'gpt-4o'
    assert model.system == 'openai'


async def test_openai_responses_model_simple_response(allow_model_requests: None, openai_api_key: str):
    model = OpenAIResponsesModel('gpt-4o', provider=OpenAIProvider(api_key=openai_api_key))
    agent = Agent(model=model)
    result = await agent.run('What is the capital of France?')
    assert result.output == snapshot('The capital of France is Paris.')


async def test_openai_responses_model_simple_response_with_tool_call(allow_model_requests: None, openai_api_key: str):
    model = OpenAIResponsesModel('gpt-4o', provider=OpenAIProvider(api_key=openai_api_key))

    agent = Agent(model=model)

    @agent.tool_plain
    async def get_capital(country: str) -> str:
        return 'Potato City'

    result = await agent.run('What is the capital of PotatoLand?')
    assert result.output == snapshot('The capital of PotatoLand is Potato City.')


async def test_openai_responses_output_type(allow_model_requests: None, openai_api_key: str):
    model = OpenAIResponsesModel('gpt-4o', provider=OpenAIProvider(api_key=openai_api_key))

    class MyOutput(TypedDict):
        name: str
        age: int

    agent = Agent(model=model, output_type=MyOutput)
    result = await agent.run('Give me the name and age of Brazil, Argentina, and Chile.')
    assert result.output == snapshot({'name': 'Brazil', 'age': 2023})


async def test_openai_responses_reasoning_effort(allow_model_requests: None, openai_api_key: str):
    model = OpenAIResponsesModel('o3-mini', provider=OpenAIProvider(api_key=openai_api_key))
    agent = Agent(model=model, model_settings=OpenAIModelSettings(openai_reasoning_effort='low'))
    result = await agent.run(
        'Explain me how to cook uruguayan alfajor. Do not send whitespaces at the end of the lines.'
    )
    assert [line.strip() for line in result.output.splitlines()] == snapshot(
        [
            'Ingredients for the dough:',
            '• 300 g cornstarch',
            '• 200 g flour',
            '• 150 g powdered sugar',
            '• 200 g unsalted butter',
            '• 3 egg yolks',
            '• Zest of 1 lemon',
            '• 1 teaspoon vanilla extract',
            '• A pinch of salt',
            '',
            'Ingredients for the filling (dulce de leche):',
            '• 400 g dulce de leche',
            '',
            'Optional coating:',
            '• Powdered sugar for dusting',
            '• Grated coconut',
            '• Crushed peanuts or walnuts',
            '• Melted chocolate',
            '',
            'Steps:',
            '1. In a bowl, mix together the cornstarch, flour, powdered sugar, and salt.',
            '2. Add the unsalted butter cut into small pieces. Work it into the dry ingredients until the mixture resembles coarse breadcrumbs.',
            '3. Incorporate the egg yolks, lemon zest, and vanilla extract. Mix until you obtain a smooth and homogeneous dough.',
            '4. Wrap the dough in plastic wrap and let it rest in the refrigerator for at least one hour.',
            '5. Meanwhile, prepare a clean workspace by lightly dusting it with flour.',
            '6. Roll out the dough on the working surface until it is about 0.5 cm thick.',
            '7. Use a round cutter (approximately 3-4 cm in diameter) to cut out circles. Re-roll any scraps to maximize the number of cookies.',
            '8. Arrange the circles on a baking sheet lined with parchment paper.',
            '9. Preheat the oven to 180°C (350°F) and bake the cookies for about 10-12 minutes until they are lightly golden at the edges. They should remain soft.',
            '10. Remove the cookies from the oven and allow them to cool completely on a rack.',
            '11. Once the cookies are cool, spread dulce de leche on the flat side of one cookie and sandwich it with another.',
            '12. If desired, roll the edges of the alfajores in powdered sugar, grated coconut, crushed nuts, or dip them in melted chocolate.',
            '13. Allow any coatings to set before serving.',
            '',
            'Enjoy your homemade Uruguayan alfajores!',
        ]
    )


async def test_openai_responses_reasoning_generate_summary(allow_model_requests: None, openai_api_key: str):
    model = OpenAIResponsesModel('computer-use-preview', provider=OpenAIProvider(api_key=openai_api_key))
    agent = Agent(
        model=model,
        model_settings=OpenAIResponsesModelSettings(
            openai_reasoning_summary='concise',
            openai_truncation='auto',
        ),
    )
    result = await agent.run('What should I do to cross the street?')
    assert result.output == snapshot("""\
To cross the street safely, follow these steps:

1. **Use a Crosswalk**: Always use a designated crosswalk or pedestrian crossing whenever available.
2. **Press the Button**: If there is a pedestrian signal button, press it and wait for the signal.
3. **Look Both Ways**: Look left, right, and left again before stepping off the curb.
4. **Wait for the Signal**: Cross only when the pedestrian signal indicates it is safe to do so or when there is a clear gap in traffic.
5. **Stay Alert**: Be mindful of turning vehicles and stay attentive while crossing.
6. **Walk, Don't Run**: Walk across the street; running can increase the risk of falling or not noticing an oncoming vehicle.

Always follow local traffic rules and be cautious, even when crossing at a crosswalk. Safety is the priority.\
""")


async def test_openai_responses_system_prompt(allow_model_requests: None, openai_api_key: str):
    model = OpenAIResponsesModel('gpt-4o', provider=OpenAIProvider(api_key=openai_api_key))
    agent = Agent(model=model, system_prompt='You are a helpful assistant.')
    result = await agent.run('What is the capital of France?')
    assert result.output == snapshot('The capital of France is Paris.')


async def test_openai_responses_model_retry(allow_model_requests: None, openai_api_key: str):
    model = OpenAIResponsesModel('gpt-4o', provider=OpenAIProvider(api_key=openai_api_key))
    agent = Agent(model=model)

    @agent.tool_plain
    async def get_location(loc_name: str) -> str:
        if loc_name == 'London':
            return json.dumps({'lat': 51, 'lng': 0})
        else:
            raise ModelRetry('Wrong location, I only know about "London".')

    result = await agent.run('What is the location of Londos and London?')
    assert result.all_messages() == snapshot(
        [
            ModelRequest(
                parts=[
                    UserPromptPart(
                        content='What is the location of Londos and London?',
                        timestamp=IsDatetime(),
                    )
                ]
            ),
            ModelResponse(
                parts=[
                    ToolCallPart(
                        tool_name='get_location',
                        args='{"loc_name":"Londos"}',
                        tool_call_id=IsStr(),
                    ),
                    ToolCallPart(
                        tool_name='get_location',
                        args='{"loc_name":"London"}',
                        tool_call_id=IsStr(),
                    ),
                ],
                usage=RequestUsage(
                    input_tokens=0, cache_read_tokens=0, output_tokens=0, details={'reasoning_tokens': 0}
                ),
                model_name='gpt-4o-2024-08-06',
                timestamp=IsDatetime(),
                provider_request_id='resp_67e547c48c9481918c5c4394464ce0c60ae6111e84dd5c08',
            ),
            ModelRequest(
                parts=[
                    RetryPromptPart(
                        content='Wrong location, I only know about "London".',
                        tool_name='get_location',
                        tool_call_id=IsStr(),
                        timestamp=IsDatetime(),
                    ),
                    ToolReturnPart(
                        tool_name='get_location',
                        content='{"lat": 51, "lng": 0}',
                        tool_call_id=IsStr(),
                        timestamp=IsDatetime(),
                    ),
                ]
            ),
            ModelResponse(
                parts=[
                    TextPart(
                        content="""\
It seems "Londos" might be incorrect or unknown. If you meant something else, please clarify.

For **London**, it's located at approximately latitude 51° N and longitude 0° W.\
"""
                    )
                ],
                usage=RequestUsage(
                    input_tokens=335, cache_read_tokens=0, output_tokens=44, details={'reasoning_tokens': 0}
                ),
                model_name='gpt-4o-2024-08-06',
                timestamp=IsDatetime(),
                provider_request_id='resp_67e547c5a2f08191802a1f43620f348503a2086afed73b47',
            ),
        ]
    )


@pytest.mark.vcr()
async def test_image_as_binary_content_tool_response(
    allow_model_requests: None, image_content: BinaryContent, openai_api_key: str
):
    m = OpenAIResponsesModel('gpt-4o', provider=OpenAIProvider(api_key=openai_api_key))
    agent = Agent(m)

    @agent.tool_plain
    async def get_image() -> BinaryContent:
        return image_content

    result = await agent.run(['What fruit is in the image you can get from the get_image tool?'])
    assert result.all_messages() == snapshot(
        [
            ModelRequest(
                parts=[
                    UserPromptPart(
                        content=['What fruit is in the image you can get from the get_image tool?'],
                        timestamp=IsDatetime(),
                    )
                ]
            ),
            ModelResponse(
                parts=[ToolCallPart(tool_name='get_image', args='{}', tool_call_id=IsStr())],
                usage=RequestUsage(
                    input_tokens=40, cache_read_tokens=0, output_tokens=11, details={'reasoning_tokens': 0}
                ),
                model_name='gpt-4o-2024-08-06',
                timestamp=IsDatetime(),
                provider_request_id='resp_681134d3aa3481919ca581a267db1e510fe7a5a4e2123dc3',
            ),
            ModelRequest(
                parts=[
                    ToolReturnPart(
                        tool_name='get_image',
                        content='See file 1c8566',
                        tool_call_id='call_FLm3B1f8QAan0KpbUXhNY8bA',
                        timestamp=IsDatetime(),
                    ),
                    UserPromptPart(
                        content=[
                            'This is file 1c8566:',
                            image_content,
                        ],
                        timestamp=IsDatetime(),
                    ),
                ]
            ),
            ModelResponse(
                parts=[TextPart(content='The fruit in the image is a kiwi.')],
                usage=RequestUsage(
                    input_tokens=1185, cache_read_tokens=0, output_tokens=11, details={'reasoning_tokens': 0}
                ),
                model_name='gpt-4o-2024-08-06',
                timestamp=IsDatetime(),
                provider_request_id='resp_681134d53c48819198ce7b89db78dffd02cbfeaababb040c',
            ),
        ]
    )


async def test_image_as_binary_content_input(
    allow_model_requests: None, image_content: BinaryContent, openai_api_key: str
):
    m = OpenAIResponsesModel('gpt-4o', provider=OpenAIProvider(api_key=openai_api_key))
    agent = Agent(m)

    result = await agent.run(['What fruit is in the image?', image_content])
    assert result.output == snapshot('The fruit in the image is a kiwi.')


async def test_openai_responses_audio_as_binary_content_input(
    allow_model_requests: None, audio_content: BinaryContent, openai_api_key: str
):
    m = OpenAIResponsesModel('gpt-4o', provider=OpenAIProvider(api_key=openai_api_key))
    agent = Agent(m)

    with pytest.raises(NotImplementedError):
        await agent.run(['Whose name is mentioned in the audio?', audio_content])


async def test_openai_responses_document_as_binary_content_input(
    allow_model_requests: None, document_content: BinaryContent, openai_api_key: str
):
    m = OpenAIResponsesModel('gpt-4o', provider=OpenAIProvider(api_key=openai_api_key))
    agent = Agent(m)

    result = await agent.run(['What is in the document?', document_content])
    assert result.output == snapshot('The document contains the text "Dummy PDF file."')


async def test_openai_responses_document_url_input(allow_model_requests: None, openai_api_key: str):
    m = OpenAIResponsesModel('gpt-4o', provider=OpenAIProvider(api_key=openai_api_key))
    agent = Agent(m)

    document_url = DocumentUrl(url='https://www.w3.org/WAI/ER/tests/xhtml/testfiles/resources/pdf/dummy.pdf')

    result = await agent.run(['What is the main content on this document?', document_url])
    assert result.output == snapshot(
        'The main content of this document is a simple text placeholder: "Dummy PDF file."'
    )


async def test_openai_responses_text_document_url_input(allow_model_requests: None, openai_api_key: str):
    m = OpenAIResponsesModel('gpt-4o', provider=OpenAIProvider(api_key=openai_api_key))
    agent = Agent(m)

    text_document_url = DocumentUrl(url='https://example-files.online-convert.com/document/txt/example.txt')

    result = await agent.run(['What is the main content on this document?', text_document_url])
    assert result.output == snapshot(
        'The main content of this document is an example of a TXT file type, with an explanation of the use of placeholder names like "John Doe" and "Jane Doe" in legal, medical, and other contexts. It discusses the practice in the U.S. and Canada, mentions equivalent practices in other English-speaking countries, and touches on cultural references. The document also notes that it\'s an example file created by an online conversion tool, with content sourced from Wikipedia under a Creative Commons license.'
    )


async def test_openai_responses_image_url_input(allow_model_requests: None, openai_api_key: str):
    m = OpenAIResponsesModel('gpt-4o', provider=OpenAIProvider(api_key=openai_api_key))
    agent = Agent(m)

    result = await agent.run(
        [
            'hello',
            ImageUrl(url='https://t3.ftcdn.net/jpg/00/85/79/92/360_F_85799278_0BBGV9OAdQDTLnKwAPBCcg1J7QtiieJY.jpg'),
        ]
    )
    assert result.output == snapshot("Hello! I see you've shared an image of a potato. How can I assist you today?")


async def test_openai_responses_stream(allow_model_requests: None, openai_api_key: str):
    model = OpenAIResponsesModel('gpt-4o', provider=OpenAIProvider(api_key=openai_api_key))
    agent = Agent(model=model)

    @agent.tool_plain
    async def get_capital(country: str) -> str:
        return 'Paris'

    output_text: list[str] = []
    async with agent.run_stream('What is the capital of France?') as result:
        async for output in result.stream_text():
            output_text.append(output)

    assert output_text == snapshot(['The capital of France is Paris.'])


async def test_openai_responses_model_http_error(allow_model_requests: None, openai_api_key: str):
    """Set temperature to -1 to trigger an error, given only values between 0 and 1 are allowed."""
    model = OpenAIResponsesModel('gpt-4o', provider=OpenAIProvider(api_key=openai_api_key))
    agent = Agent(model=model, model_settings=OpenAIModelSettings(temperature=-1))

    with pytest.raises(ModelHTTPError):
        async with agent.run_stream('What is the capital of France?'):
            ...  # pragma: lax no cover


async def test_openai_responses_model_builtin_tools(allow_model_requests: None, openai_api_key: str):
    model = OpenAIResponsesModel('gpt-4o', provider=OpenAIProvider(api_key=openai_api_key))
    settings = OpenAIResponsesModelSettings(openai_builtin_tools=[{'type': 'web_search_preview'}])
    agent = Agent(model=model, model_settings=settings)
    result = await agent.run('Give me the best news about LLMs from the last 24 hours. Be short.')

    # NOTE: We don't have the tool call because OpenAI calls the tool internally.
    assert result.all_messages() == snapshot(
        [
            ModelRequest(
                parts=[
                    UserPromptPart(
                        content='Give me the best news about LLMs from the last 24 hours. Be short.',
                        timestamp=IsDatetime(),
                    )
                ]
            ),
            ModelResponse(
                parts=[
                    TextPart(
                        content="""\
OpenAI's recent launch of GPT-5 has faced mixed reactions. Despite strong benchmark performance and early praise, users have reported issues like errors in basic math and geography. CEO Sam Altman has acknowledged these concerns and assured that improvements are underway. ([axios.com](https://www.axios.com/2025/08/12/gpt-5-bumpy-launch-openai?utm_source=openai))


## OpenAI's GPT-5 Launch Faces Mixed Reactions:
- [OpenAI's big GPT-5 launch gets bumpy](https://www.axios.com/2025/08/12/gpt-5-bumpy-launch-openai?utm_source=openai) \
"""
                    )
                ],
<<<<<<< HEAD
                usage=RequestUsage(
                    input_tokens=320, cache_read_tokens=0, output_tokens=200, details={'reasoning_tokens': 0}
                ),
                model_name='gpt-4o-2024-08-06',
                timestamp=IsDatetime(),
                provider_request_id='resp_67ebcbb93728819197f923ff16e98bce04f5055a2a33abc3',
=======
                usage=Usage(
                    request_tokens=320,
                    response_tokens=159,
                    total_tokens=479,
                    details={'reasoning_tokens': 0, 'cached_tokens': 0},
                ),
                model_name='gpt-4o-2024-08-06',
                timestamp=IsDatetime(),
                vendor_id='resp_689b7c90010c8196ac0efd68b021490f07450cfc2d48b975',
>>>>>>> 71537caf
            ),
        ]
    )


@pytest.mark.vcr()
async def test_openai_responses_model_instructions(allow_model_requests: None, openai_api_key: str):
    m = OpenAIResponsesModel('gpt-4o', provider=OpenAIProvider(api_key=openai_api_key))
    agent = Agent(m, instructions='You are a helpful assistant.')

    result = await agent.run('What is the capital of France?')
    assert result.all_messages() == snapshot(
        [
            ModelRequest(
                parts=[UserPromptPart(content='What is the capital of France?', timestamp=IsDatetime())],
                instructions='You are a helpful assistant.',
            ),
            ModelResponse(
                parts=[TextPart(content='The capital of France is Paris.')],
                usage=RequestUsage(
                    input_tokens=24, cache_read_tokens=0, output_tokens=8, details={'reasoning_tokens': 0}
                ),
                model_name='gpt-4o-2024-08-06',
                timestamp=IsDatetime(),
                provider_request_id='resp_67f3fdfd9fa08191a3d5825db81b8df6003bc73febb56d77',
            ),
        ]
    )


async def test_openai_responses_model_web_search_tool(allow_model_requests: None, openai_api_key: str):
    m = OpenAIResponsesModel('gpt-4o', provider=OpenAIProvider(api_key=openai_api_key))
    agent = Agent(m, instructions='You are a helpful assistant.', builtin_tools=[WebSearchTool()])

    result = await agent.run('What day is it today?')
    assert result.output == snapshot("""\
Today is Wednesday, May 14, 2025.

## Weather for San Francisco, CA:
Current Conditions: Mostly clear, 50°F (10°C)

Daily Forecast:
* Wednesday, May 14: Low: 51°F (10°C), High: 65°F (18°C), Description: Areas of low clouds early; otherwise, mostly sunny
* Thursday, May 15: Low: 53°F (12°C), High: 66°F (19°C), Description: Areas of low clouds, then sun
* Friday, May 16: Low: 53°F (12°C), High: 64°F (18°C), Description: Partly sunny
* Saturday, May 17: Low: 52°F (11°C), High: 63°F (17°C), Description: Low clouds breaking for some sun; breezy in the afternoon
* Sunday, May 18: Low: 51°F (10°C), High: 68°F (20°C), Description: Clouds yielding to sun
* Monday, May 19: Low: 53°F (12°C), High: 68°F (20°C), Description: Sunny
* Tuesday, May 20: Low: 52°F (11°C), High: 70°F (21°C), Description: Mostly sunny
 \
""")


async def test_openai_responses_model_web_search_tool_with_user_location(
    allow_model_requests: None, openai_api_key: str
):
    m = OpenAIResponsesModel('gpt-4o', provider=OpenAIProvider(api_key=openai_api_key))
    agent = Agent(
        m,
        instructions='You are a helpful assistant.',
        builtin_tools=[WebSearchTool(user_location={'city': 'Utrecht', 'region': 'NL'})],
    )

    result = await agent.run('What is the current temperature?')
    assert result.output == snapshot("""\
As of 12:58 PM on Wednesday, May 14, 2025, in Utrecht, Netherlands, the weather is sunny with a temperature of 22°C (71°F).

## Weather for Utrecht, Netherlands:
Current Conditions: Sunny, 71°F (22°C)

Daily Forecast:
* Wednesday, May 14: Low: 48°F (9°C), High: 71°F (22°C), Description: Clouds yielding to sun
* Thursday, May 15: Low: 43°F (6°C), High: 67°F (20°C), Description: After a cloudy start, sun returns
* Friday, May 16: Low: 45°F (7°C), High: 64°F (18°C), Description: Mostly sunny
* Saturday, May 17: Low: 47°F (9°C), High: 68°F (20°C), Description: Mostly sunny
* Sunday, May 18: Low: 47°F (8°C), High: 68°F (20°C), Description: Some sun
* Monday, May 19: Low: 49°F (9°C), High: 70°F (21°C), Description: Delightful with partial sunshine
* Tuesday, May 20: Low: 49°F (10°C), High: 72°F (22°C), Description: Warm with sunshine and a few clouds
 \
""")


async def test_openai_responses_model_web_search_tool_with_invalid_region(
    allow_model_requests: None, openai_api_key: str
):
    m = OpenAIResponsesModel('gpt-4o', provider=OpenAIProvider(api_key=openai_api_key))
    agent = Agent(
        m,
        instructions='You are a helpful assistant.',
        builtin_tools=[WebSearchTool(user_location={'city': 'Salvador', 'region': 'BRLO'})],
    )

    result = await agent.run('What is the current temperature?')
    assert result.output == snapshot("""\
As of 12:15 PM on Thursday, August 7, 2025, in Salvador, Brazil, the current weather conditions are:

- **Temperature:** 84°F (29°C)
- **Feels Like:** 88°F (31°C)
- **Condition:** Sunny
- **Wind:** East at 16 mph (25 km/h)
- **Humidity:** 65%
- **Dew Point:** 71°F (22°C)
- **Pressure:** 29.88 in (1012 mb)
- **Visibility:** 8 miles (13 km)

([aerisweather.com](https://www.aerisweather.com/weather/local/br/salvador?utm_source=openai))

The forecast for today indicates partly cloudy skies with temperatures remaining around 84°F (29°C) this afternoon. \
""")


async def test_openai_responses_model_web_search_tool_stream(allow_model_requests: None, openai_api_key: str):
    m = OpenAIResponsesModel('gpt-4o', provider=OpenAIProvider(api_key=openai_api_key))
    agent = Agent(m, instructions='You are a helpful assistant.', builtin_tools=[WebSearchTool()])

    event_parts: list[Any] = []
    async with agent.iter(user_prompt='Give me the top 3 news in the world today.') as agent_run:
        async for node in agent_run:
            if Agent.is_model_request_node(node) or Agent.is_call_tools_node(node):
                async with node.stream(agent_run.ctx) as request_stream:
                    async for event in request_stream:
                        event_parts.append(event)

    assert event_parts.pop(0) == snapshot(PartStartEvent(index=0, part=TextPart(content='Here')))
    assert event_parts.pop(0) == snapshot(FinalResultEvent(tool_name=None, tool_call_id=None))
    assert ''.join(event.delta.content_delta for event in event_parts) == snapshot("""\
 are the top three news stories from around the world as of August 7, 2025:

1. **U.S. Imposes New Tariffs Amid Market Optimism**

   The United States has implemented new tariffs ranging from 10% to 50% on imports from multiple countries. Despite this, global markets have shown resilience, buoyed by expectations of interest rate cuts and positive earnings reports. Notably, exemptions were granted to Taiwan and South Korea, shielding major chipmakers like TSMC, Samsung, and SK Hynix from the highest levies. ([reuters.com](https://www.reuters.com/business/finance/global-markets-view-usa-2025-08-07/?utm_source=openai))

2. **Ghanaian Ministers Killed in Helicopter Crash**

   Ghana's Defence Minister Edward Omane Boamah and Environment Minister Ibrahim Murtala Muhammed, along with six others, have died in a military helicopter crash in the Ashanti region. The incident has been described as a "national tragedy" by Chief of Staff Julius Debrah. ([anewz.tv](https://anewz.tv/world/world-news/11722/anewz-morning-brief-7th-august-2025/news?utm_source=openai))

3. **Massive Wildfire in France Claims Lives**

   A significant wildfire in southern France's Aude region has resulted in at least one death and nine injuries. The fire, which began on August 6, has destroyed or damaged 25 homes, with over 1,800 firefighters working to control the blaze. ([anewz.tv](https://anewz.tv/world/world-news/11722/anewz-morning-brief-7th-august-2025/news?utm_source=openai))

Please note that news developments are continually evolving. For the most current information, refer to reputable news sources. \
""")


async def test_openai_responses_code_execution_tool(allow_model_requests: None, openai_api_key: str):
    m = OpenAIResponsesModel('gpt-4o', provider=OpenAIProvider(api_key=openai_api_key))
    agent = Agent(m, instructions='You are a helpful assistant.', builtin_tools=[CodeExecutionTool()])

    result = await agent.run('What is 3 * 12390?')
    # NOTE: OpenAI doesn't return neither the `BuiltinToolCallPart` nor the `BuiltinToolReturnPart`.
    assert part_types_from_messages(result.all_messages()) == snapshot([[UserPromptPart], [TextPart]])


async def test_openai_responses_code_execution_tool_stream(allow_model_requests: None, openai_api_key: str):
    m = OpenAIResponsesModel('gpt-4o', provider=OpenAIProvider(api_key=openai_api_key))
    agent = Agent(m, instructions='You are a helpful assistant.', builtin_tools=[CodeExecutionTool()])

    event_parts: list[Any] = []
    async with agent.iter(user_prompt='What is 3 * 12390?') as agent_run:
        async for node in agent_run:
            if Agent.is_model_request_node(node) or Agent.is_call_tools_node(node):
                async with node.stream(agent_run.ctx) as request_stream:
                    async for event in request_stream:
                        event_parts.append(event)

    assert event_parts == snapshot(
        [
            PartStartEvent(index=0, part=TextPart(content='\\(')),
            FinalResultEvent(tool_name=None, tool_call_id=None),
            PartDeltaEvent(index=0, delta=TextPartDelta(content_delta='3')),
            PartDeltaEvent(index=0, delta=TextPartDelta(content_delta=' \\')),
            PartDeltaEvent(index=0, delta=TextPartDelta(content_delta='times')),
            PartDeltaEvent(index=0, delta=TextPartDelta(content_delta=' ')),
            PartDeltaEvent(index=0, delta=TextPartDelta(content_delta='123')),
            PartDeltaEvent(index=0, delta=TextPartDelta(content_delta='90')),
            PartDeltaEvent(index=0, delta=TextPartDelta(content_delta=' =')),
            PartDeltaEvent(index=0, delta=TextPartDelta(content_delta=' ')),
            PartDeltaEvent(index=0, delta=TextPartDelta(content_delta='371')),
            PartDeltaEvent(index=0, delta=TextPartDelta(content_delta='70')),
            PartDeltaEvent(index=0, delta=TextPartDelta(content_delta='\\')),
            PartDeltaEvent(index=0, delta=TextPartDelta(content_delta=').')),
        ]
    )


def test_model_profile_strict_not_supported():
    my_tool = ToolDefinition(
        name='my_tool',
        description='This is my tool',
        parameters_json_schema={'type': 'object', 'title': 'Result', 'properties': {'spam': {'type': 'number'}}},
        strict=True,
    )

    m = OpenAIResponsesModel('gpt-4o', provider=OpenAIProvider(api_key='foobar'))
    tool_param = m._map_tool_definition(my_tool)  # type: ignore[reportPrivateUsage]

    assert tool_param == snapshot(
        {
            'name': 'my_tool',
            'parameters': {'type': 'object', 'title': 'Result', 'properties': {'spam': {'type': 'number'}}},
            'type': 'function',
            'description': 'This is my tool',
            'strict': True,
        }
    )

    # Some models don't support strict tool definitions
    m = OpenAIResponsesModel(
        'gpt-4o',
        provider=OpenAIProvider(api_key='foobar'),
        profile=replace(openai_model_profile('gpt-4o'), openai_supports_strict_tool_definition=False),
    )
    tool_param = m._map_tool_definition(my_tool)  # type: ignore[reportPrivateUsage]

    assert tool_param == snapshot(
        {
            'name': 'my_tool',
            'parameters': {'type': 'object', 'title': 'Result', 'properties': {'spam': {'type': 'number'}}},
            'type': 'function',
            'description': 'This is my tool',
            'strict': False,
        }
    )


@pytest.mark.vcr()
async def test_reasoning_model_with_temperature(allow_model_requests: None, openai_api_key: str):
    m = OpenAIResponsesModel('o3-mini', provider=OpenAIProvider(api_key=openai_api_key))
    agent = Agent(m, model_settings=OpenAIResponsesModelSettings(temperature=0.5))
    result = await agent.run('What is the capital of Mexico?')
    assert result.output == snapshot(
        'The capital of Mexico is Mexico City. It serves as the political, cultural, and economic heart of the country and is one of the largest metropolitan areas in the world.'
    )


@pytest.mark.vcr()
async def test_tool_output(allow_model_requests: None, openai_api_key: str):
    m = OpenAIResponsesModel('gpt-4o', provider=OpenAIProvider(api_key=openai_api_key))

    class CityLocation(BaseModel):
        city: str
        country: str

    agent = Agent(m, output_type=ToolOutput(CityLocation))

    @agent.tool_plain
    async def get_user_country() -> str:
        return 'Mexico'

    result = await agent.run('What is the largest city in the user country?')
    assert result.output == snapshot(CityLocation(city='Mexico City', country='Mexico'))

    assert result.all_messages() == snapshot(
        [
            ModelRequest(
                parts=[
                    UserPromptPart(
                        content='What is the largest city in the user country?',
                        timestamp=IsDatetime(),
                    )
                ]
            ),
            ModelResponse(
                parts=[ToolCallPart(tool_name='get_user_country', args='{}', tool_call_id=IsStr())],
                usage=RequestUsage(
                    input_tokens=62, cache_read_tokens=0, output_tokens=12, details={'reasoning_tokens': 0}
                ),
                model_name='gpt-4o-2024-08-06',
                timestamp=IsDatetime(),
                provider_request_id='resp_68477f0b40a8819cb8d55594bc2c232a001fd29e2d5573f7',
            ),
            ModelRequest(
                parts=[
                    ToolReturnPart(
                        tool_name='get_user_country',
                        content='Mexico',
                        tool_call_id='call_ZWkVhdUjupo528U9dqgFeRkH',
                        timestamp=IsDatetime(),
                    )
                ]
            ),
            ModelResponse(
                parts=[
                    ToolCallPart(
                        tool_name='final_result',
                        args='{"city":"Mexico City","country":"Mexico"}',
                        tool_call_id='call_iFBd0zULhSZRR908DfH73VwN',
                    )
                ],
                usage=RequestUsage(
                    input_tokens=85, cache_read_tokens=0, output_tokens=20, details={'reasoning_tokens': 0}
                ),
                model_name='gpt-4o-2024-08-06',
                timestamp=IsDatetime(),
                provider_request_id='resp_68477f0bfda8819ea65458cd7cc389b801dc81d4bc91f560',
            ),
            ModelRequest(
                parts=[
                    ToolReturnPart(
                        tool_name='final_result',
                        content='Final result processed.',
                        tool_call_id='call_iFBd0zULhSZRR908DfH73VwN',
                        timestamp=IsDatetime(),
                    )
                ]
            ),
        ]
    )


@pytest.mark.vcr()
async def test_text_output_function(allow_model_requests: None, openai_api_key: str):
    m = OpenAIResponsesModel('gpt-4o', provider=OpenAIProvider(api_key=openai_api_key))

    def upcase(text: str) -> str:
        return text.upper()

    agent = Agent(m, output_type=TextOutput(upcase))

    @agent.tool_plain
    async def get_user_country() -> str:
        return 'Mexico'

    result = await agent.run('What is the largest city in the user country?')
    assert result.output == snapshot('THE LARGEST CITY IN MEXICO IS MEXICO CITY.')

    assert result.all_messages() == snapshot(
        [
            ModelRequest(
                parts=[
                    UserPromptPart(
                        content='What is the largest city in the user country?',
                        timestamp=IsDatetime(),
                    )
                ]
            ),
            ModelResponse(
                parts=[
                    ToolCallPart(tool_name='get_user_country', args='{}', tool_call_id='call_aTJhYjzmixZaVGqwl5gn2Ncr')
                ],
                usage=RequestUsage(
                    input_tokens=36, cache_read_tokens=0, output_tokens=12, details={'reasoning_tokens': 0}
                ),
                model_name='gpt-4o-2024-08-06',
                timestamp=IsDatetime(),
                provider_request_id='resp_68477f0d9494819ea4f123bba707c9ee0356a60c98816d6a',
            ),
            ModelRequest(
                parts=[
                    ToolReturnPart(
                        tool_name='get_user_country',
                        content='Mexico',
                        tool_call_id='call_aTJhYjzmixZaVGqwl5gn2Ncr',
                        timestamp=IsDatetime(),
                    )
                ]
            ),
            ModelResponse(
                parts=[TextPart(content='The largest city in Mexico is Mexico City.')],
                usage=RequestUsage(
                    input_tokens=59, cache_read_tokens=0, output_tokens=11, details={'reasoning_tokens': 0}
                ),
                model_name='gpt-4o-2024-08-06',
                timestamp=IsDatetime(),
                provider_request_id='resp_68477f0e2b28819d9c828ef4ee526d6a03434b607c02582d',
            ),
        ]
    )


@pytest.mark.vcr()
async def test_native_output(allow_model_requests: None, openai_api_key: str):
    m = OpenAIResponsesModel('gpt-4o', provider=OpenAIProvider(api_key=openai_api_key))

    class CityLocation(BaseModel):
        """A city and its country."""

        city: str
        country: str

    agent = Agent(m, output_type=NativeOutput(CityLocation))

    @agent.tool_plain
    async def get_user_country() -> str:
        return 'Mexico'

    result = await agent.run('What is the largest city in the user country?')
    assert result.output == snapshot(CityLocation(city='Mexico City', country='Mexico'))

    assert result.all_messages() == snapshot(
        [
            ModelRequest(
                parts=[
                    UserPromptPart(
                        content='What is the largest city in the user country?',
                        timestamp=IsDatetime(),
                    )
                ]
            ),
            ModelResponse(
                parts=[ToolCallPart(tool_name='get_user_country', args='{}', tool_call_id=IsStr())],
                usage=RequestUsage(
                    input_tokens=66, cache_read_tokens=0, output_tokens=12, details={'reasoning_tokens': 0}
                ),
                model_name='gpt-4o-2024-08-06',
                timestamp=IsDatetime(),
                provider_request_id='resp_68477f0f220081a1a621d6bcdc7f31a50b8591d9001d2329',
            ),
            ModelRequest(
                parts=[
                    ToolReturnPart(
                        tool_name='get_user_country',
                        content='Mexico',
                        tool_call_id='call_tTAThu8l2S9hNky2krdwijGP',
                        timestamp=IsDatetime(),
                    )
                ]
            ),
            ModelResponse(
                parts=[TextPart(content='{"city":"Mexico City","country":"Mexico"}')],
                usage=RequestUsage(
                    input_tokens=89, cache_read_tokens=0, output_tokens=16, details={'reasoning_tokens': 0}
                ),
                model_name='gpt-4o-2024-08-06',
                timestamp=IsDatetime(),
                provider_request_id='resp_68477f0fde708192989000a62809c6e5020197534e39cc1f',
            ),
        ]
    )


@pytest.mark.vcr()
async def test_native_output_multiple(allow_model_requests: None, openai_api_key: str):
    m = OpenAIResponsesModel('gpt-4o', provider=OpenAIProvider(api_key=openai_api_key))

    class CityLocation(BaseModel):
        city: str
        country: str

    class CountryLanguage(BaseModel):
        country: str
        language: str

    agent = Agent(m, output_type=NativeOutput([CityLocation, CountryLanguage]))

    @agent.tool_plain
    async def get_user_country() -> str:
        return 'Mexico'

    result = await agent.run('What is the largest city in the user country?')
    assert result.output == snapshot(CityLocation(city='Mexico City', country='Mexico'))

    assert result.all_messages() == snapshot(
        [
            ModelRequest(
                parts=[
                    UserPromptPart(
                        content='What is the largest city in the user country?',
                        timestamp=IsDatetime(),
                    )
                ]
            ),
            ModelResponse(
                parts=[ToolCallPart(tool_name='get_user_country', args='{}', tool_call_id=IsStr())],
                usage=RequestUsage(
                    input_tokens=153, cache_read_tokens=0, output_tokens=12, details={'reasoning_tokens': 0}
                ),
                model_name='gpt-4o-2024-08-06',
                timestamp=IsDatetime(),
                provider_request_id='resp_68477f10f2d081a39b3438f413b3bafc0dd57d732903c563',
            ),
            ModelRequest(
                parts=[
                    ToolReturnPart(
                        tool_name='get_user_country',
                        content='Mexico',
                        tool_call_id='call_UaLahjOtaM2tTyYZLxTCbOaP',
                        timestamp=IsDatetime(),
                    )
                ]
            ),
            ModelResponse(
                parts=[
                    TextPart(
                        content='{"result":{"kind":"CityLocation","data":{"city":"Mexico City","country":"Mexico"}}}'
                    )
                ],
                usage=RequestUsage(
                    input_tokens=176, cache_read_tokens=0, output_tokens=26, details={'reasoning_tokens': 0}
                ),
                model_name='gpt-4o-2024-08-06',
                timestamp=IsDatetime(),
                provider_request_id='resp_68477f119830819da162aa6e10552035061ad97e2eef7871',
            ),
        ]
    )


@pytest.mark.vcr()
async def test_prompted_output(allow_model_requests: None, openai_api_key: str):
    m = OpenAIResponsesModel('gpt-4o', provider=OpenAIProvider(api_key=openai_api_key))

    class CityLocation(BaseModel):
        city: str
        country: str

    agent = Agent(m, output_type=PromptedOutput(CityLocation))

    @agent.tool_plain
    async def get_user_country() -> str:
        return 'Mexico'

    result = await agent.run('What is the largest city in the user country?')
    assert result.output == snapshot(CityLocation(city='Mexico City', country='Mexico'))

    assert result.all_messages() == snapshot(
        [
            ModelRequest(
                parts=[
                    UserPromptPart(
                        content='What is the largest city in the user country?',
                        timestamp=IsDatetime(),
                    )
                ],
                instructions="""\
Always respond with a JSON object that's compatible with this schema:

{"properties": {"city": {"type": "string"}, "country": {"type": "string"}}, "required": ["city", "country"], "title": "CityLocation", "type": "object"}

Don't include any text or Markdown fencing before or after.\
""",
            ),
            ModelResponse(
                parts=[ToolCallPart(tool_name='get_user_country', args='{}', tool_call_id=IsStr())],
                usage=RequestUsage(
                    input_tokens=107, cache_read_tokens=0, output_tokens=12, details={'reasoning_tokens': 0}
                ),
                model_name='gpt-4o-2024-08-06',
                timestamp=IsDatetime(),
                provider_request_id='resp_68482f12d63881a1830201ed101ecfbf02f8ef7f2fb42b50',
            ),
            ModelRequest(
                parts=[
                    ToolReturnPart(
                        tool_name='get_user_country',
                        content='Mexico',
                        tool_call_id='call_FrlL4M0CbAy8Dhv4VqF1Shom',
                        timestamp=IsDatetime(),
                    )
                ],
                instructions="""\
Always respond with a JSON object that's compatible with this schema:

{"properties": {"city": {"type": "string"}, "country": {"type": "string"}}, "required": ["city", "country"], "title": "CityLocation", "type": "object"}

Don't include any text or Markdown fencing before or after.\
""",
            ),
            ModelResponse(
                parts=[TextPart(content='{"city":"Mexico City","country":"Mexico"}')],
                usage=RequestUsage(
                    input_tokens=130, cache_read_tokens=0, output_tokens=12, details={'reasoning_tokens': 0}
                ),
                model_name='gpt-4o-2024-08-06',
                timestamp=IsDatetime(),
                provider_request_id='resp_68482f1b556081918d64c9088a470bf0044fdb7d019d4115',
            ),
        ]
    )


@pytest.mark.vcr()
async def test_prompted_output_multiple(allow_model_requests: None, openai_api_key: str):
    m = OpenAIResponsesModel('gpt-4o', provider=OpenAIProvider(api_key=openai_api_key))

    class CityLocation(BaseModel):
        city: str
        country: str

    class CountryLanguage(BaseModel):
        country: str
        language: str

    agent = Agent(m, output_type=PromptedOutput([CityLocation, CountryLanguage]))

    @agent.tool_plain
    async def get_user_country() -> str:
        return 'Mexico'

    result = await agent.run('What is the largest city in the user country?')
    assert result.output == snapshot(CityLocation(city='Mexico City', country='Mexico'))

    assert result.all_messages() == snapshot(
        [
            ModelRequest(
                parts=[
                    UserPromptPart(
                        content='What is the largest city in the user country?',
                        timestamp=IsDatetime(),
                    )
                ],
                instructions="""\
Always respond with a JSON object that's compatible with this schema:

{"type": "object", "properties": {"result": {"anyOf": [{"type": "object", "properties": {"kind": {"type": "string", "const": "CityLocation"}, "data": {"properties": {"city": {"type": "string"}, "country": {"type": "string"}}, "required": ["city", "country"], "type": "object"}}, "required": ["kind", "data"], "additionalProperties": false, "title": "CityLocation"}, {"type": "object", "properties": {"kind": {"type": "string", "const": "CountryLanguage"}, "data": {"properties": {"country": {"type": "string"}, "language": {"type": "string"}}, "required": ["country", "language"], "type": "object"}}, "required": ["kind", "data"], "additionalProperties": false, "title": "CountryLanguage"}]}}, "required": ["result"], "additionalProperties": false}

Don't include any text or Markdown fencing before or after.\
""",
            ),
            ModelResponse(
                parts=[ToolCallPart(tool_name='get_user_country', args='{}', tool_call_id=IsStr())],
                usage=RequestUsage(
                    input_tokens=283, cache_read_tokens=0, output_tokens=12, details={'reasoning_tokens': 0}
                ),
                model_name='gpt-4o-2024-08-06',
                timestamp=IsDatetime(),
                provider_request_id='resp_68482f1d38e081a1ac828acda978aa6b08e79646fe74d5ee',
            ),
            ModelRequest(
                parts=[
                    ToolReturnPart(
                        tool_name='get_user_country',
                        content='Mexico',
                        tool_call_id='call_my4OyoVXRT0m7bLWmsxcaCQI',
                        timestamp=IsDatetime(),
                    )
                ],
                instructions="""\
Always respond with a JSON object that's compatible with this schema:

{"type": "object", "properties": {"result": {"anyOf": [{"type": "object", "properties": {"kind": {"type": "string", "const": "CityLocation"}, "data": {"properties": {"city": {"type": "string"}, "country": {"type": "string"}}, "required": ["city", "country"], "type": "object"}}, "required": ["kind", "data"], "additionalProperties": false, "title": "CityLocation"}, {"type": "object", "properties": {"kind": {"type": "string", "const": "CountryLanguage"}, "data": {"properties": {"country": {"type": "string"}, "language": {"type": "string"}}, "required": ["country", "language"], "type": "object"}}, "required": ["kind", "data"], "additionalProperties": false, "title": "CountryLanguage"}]}}, "required": ["result"], "additionalProperties": false}

Don't include any text or Markdown fencing before or after.\
""",
            ),
            ModelResponse(
                parts=[
                    TextPart(
                        content='{"result":{"kind":"CityLocation","data":{"city":"Mexico City","country":"Mexico"}}}'
                    )
                ],
                usage=RequestUsage(
                    input_tokens=306, cache_read_tokens=0, output_tokens=22, details={'reasoning_tokens': 0}
                ),
                model_name='gpt-4o-2024-08-06',
                timestamp=IsDatetime(),
                provider_request_id='resp_68482f28c1b081a1ae73cbbee012ee4906b4ab2d00d03024',
            ),
        ]
    )<|MERGE_RESOLUTION|>--- conflicted
+++ resolved
@@ -424,24 +424,12 @@
 """
                     )
                 ],
-<<<<<<< HEAD
-                usage=RequestUsage(
-                    input_tokens=320, cache_read_tokens=0, output_tokens=200, details={'reasoning_tokens': 0}
-                ),
-                model_name='gpt-4o-2024-08-06',
-                timestamp=IsDatetime(),
-                provider_request_id='resp_67ebcbb93728819197f923ff16e98bce04f5055a2a33abc3',
-=======
-                usage=Usage(
-                    request_tokens=320,
-                    response_tokens=159,
-                    total_tokens=479,
-                    details={'reasoning_tokens': 0, 'cached_tokens': 0},
-                ),
-                model_name='gpt-4o-2024-08-06',
-                timestamp=IsDatetime(),
-                vendor_id='resp_689b7c90010c8196ac0efd68b021490f07450cfc2d48b975',
->>>>>>> 71537caf
+                usage=RequestUsage(
+                    input_tokens=320, cache_read_tokens=0, output_tokens=159, details={'reasoning_tokens': 0}
+                ),
+                model_name='gpt-4o-2024-08-06',
+                timestamp=IsDatetime(),
+                provider_request_id='resp_689b7c90010c8196ac0efd68b021490f07450cfc2d48b975',
             ),
         ]
     )
